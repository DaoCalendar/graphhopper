--- conflicted
+++ resolved
@@ -169,7 +169,6 @@
         }
     }
 
-<<<<<<< HEAD
     @POST
     @Consumes(MediaType.APPLICATION_JSON)
     @Produces({MediaType.APPLICATION_JSON, MediaType.APPLICATION_XML, "application/gpx+xml"})
@@ -221,12 +220,8 @@
         }
     }
 
-    private void enableEdgeBasedIfThereAreCurbSides(List<String> curbSides, GHRequest request) {
-        if (!curbSides.isEmpty()) {
-=======
     private void enableEdgeBasedIfThereAreCurbsides(List<String> curbsides, GHRequest request) {
         if (!curbsides.isEmpty()) {
->>>>>>> bca912af
             if (!request.getHints().getBool(EDGE_BASED, true)) {
                 throw new IllegalArgumentException("Disabling '" + EDGE_BASED + "' when using '" + CURBSIDE + "' is not allowed");
             } else {
