--- conflicted
+++ resolved
@@ -131,13 +131,8 @@
         if (hintsMap.has(Parameters.Routing.BLOCK_AREA))
             weighting = new BlockAreaWeighting(weighting, GraphEdgeIdFinder.createBlockArea(graph, locationIndex,
                     Collections.singletonList(point), hintsMap, DefaultEdgeFilter.allEdges(encoder)));
-<<<<<<< HEAD
-
-        Isochrone isochrone = new Isochrone(queryGraph, weighting, reverseFlow);
-=======
+
         ShortestPathTree shortestPathTree = new ShortestPathTree(queryGraph, weighting, reverseFlow);
->>>>>>> a3d08784
-
         double limit;
         if (distanceInMeter > 0) {
             limit = distanceInMeter;
