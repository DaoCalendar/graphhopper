--- conflicted
+++ resolved
@@ -1383,76 +1383,6 @@
     }
 
     @Test
-<<<<<<< HEAD
-    public void simplifyWithInstructionsAndPathDetails() {
-        GraphHopper hopper = new GraphHopperOSM().
-                setOSMFile(DIR + "/north-bayreuth.osm.gz").
-                setCHEnabled(false).
-                setGraphHopperLocation(tmpGraphFile).
-                forServer();
-        EncodingManager em = new EncodingManager.Builder()
-                .setEnableInstructions(true)
-                .add(new OSMMaxSpeedParser())
-                .add(new CarFlagEncoder())
-                .build();
-        hopper.setEncodingManager(em);
-        hopper.importOrLoad();
-
-        GHRequest req = new GHRequest()
-                .addPoint(new GHPoint(50.026932, 11.493201))
-                .addPoint(new GHPoint(50.016895, 11.4923))
-                .addPoint(new GHPoint(50.003464, 11.49157))
-                .setPathDetails(Arrays.asList("street_name", "max_speed"));
-        req.putHint("elevation", "true");
-
-        GHResponse rsp = hopper.route(req);
-        assertFalse(rsp.getErrors().toString(), rsp.hasErrors());
-
-        PathWrapper path = rsp.getBest();
-
-        // check path was simplified (without it would be more like 58)
-        assertEquals(44, path.getPoints().size());
-
-        // check instructions
-        InstructionList instructions = path.getInstructions();
-        assertInstruction(instructions.get(0), "KU 11", "[0, 4]");
-        assertInstruction(instructions.get(1), "B 85", "[4, 18]");
-        assertInstruction(instructions.get(2), "", "[18, 18]");
-        assertInstruction(instructions.get(3), "B 85", "[18, 35]");
-        assertInstruction(instructions.get(4), "", "[35, 37]");
-        assertInstruction(instructions.get(5), "KU 18", "[37, 40]");
-        assertInstruction(instructions.get(6), "St 2189", "[40, 41]");
-        assertInstruction(instructions.get(7), "", "[41, 43]");
-        assertInstruction(instructions.get(8), "", "[43, 43]");
-
-        // check max speeds
-        List<PathDetail> speeds = path.getPathDetails().get("max_speed");
-        assertDetail(speeds.get(0), "null [0, 4]");
-        assertDetail(speeds.get(1), "70.0 [4, 7]");
-        assertDetail(speeds.get(2), "100.0 [7, 34]");
-        assertDetail(speeds.get(3), "80.0 [34, 35]");
-        assertDetail(speeds.get(4), "null [35, 40]");
-        assertDetail(speeds.get(5), "50.0 [40, 41]");
-        assertDetail(speeds.get(6), "null [41, 43]");
-
-        // check street_names
-        List<PathDetail> streetNames = path.getPathDetails().get("street_name");
-        assertDetail(streetNames.get(0), "KU 11 [0, 4]");
-        assertDetail(streetNames.get(1), "B 85 [4, 35]");
-        assertDetail(streetNames.get(2), " [35, 37]");
-        assertDetail(streetNames.get(3), "KU 18 [37, 40]");
-        assertDetail(streetNames.get(4), "St 2189 [40, 41]");
-        assertDetail(streetNames.get(5), " [41, 43]");
-    }
-
-    private void assertInstruction(Instruction instruction, String expectedName, String expectedInterval) {
-        assertEquals(expectedName, instruction.getName());
-        assertEquals(expectedInterval, instruction.getPoints().toString());
-    }
-
-    private void assertDetail(PathDetail detail, String expected) {
-        assertEquals(expected, detail.toString());
-=======
     public void testCHWithFiniteUTurnCostsAndMissingWeighting() {
         GraphHopper h = new GraphHopperOSM().
                 setDataReaderFile(DIR + "/monaco.osm.gz").
@@ -1477,7 +1407,77 @@
         assertEquals(266.8, res.getBest().getRouteWeight(), 0.1);
         assertEquals(2116, res.getBest().getDistance(), 1);
         assertEquals(266800, res.getBest().getTime(), 1000);
->>>>>>> b9c6af3f
+    }
+
+    @Test
+    public void simplifyWithInstructionsAndPathDetails() {
+        GraphHopper hopper = new GraphHopperOSM().
+                setOSMFile(DIR + "/north-bayreuth.osm.gz").
+                setCHEnabled(false).
+                setGraphHopperLocation(tmpGraphFile).
+                forServer();
+        EncodingManager em = new EncodingManager.Builder()
+                .setEnableInstructions(true)
+                .add(new OSMMaxSpeedParser())
+                .add(new CarFlagEncoder())
+                .build();
+        hopper.setEncodingManager(em);
+        hopper.importOrLoad();
+
+        GHRequest req = new GHRequest()
+                .addPoint(new GHPoint(50.026932, 11.493201))
+                .addPoint(new GHPoint(50.016895, 11.4923))
+                .addPoint(new GHPoint(50.003464, 11.49157))
+                .setPathDetails(Arrays.asList("street_name", "max_speed"));
+        req.putHint("elevation", "true");
+
+        GHResponse rsp = hopper.route(req);
+        assertFalse(rsp.getErrors().toString(), rsp.hasErrors());
+
+        PathWrapper path = rsp.getBest();
+
+        // check path was simplified (without it would be more like 58)
+        assertEquals(44, path.getPoints().size());
+
+        // check instructions
+        InstructionList instructions = path.getInstructions();
+        assertInstruction(instructions.get(0), "KU 11", "[0, 4]");
+        assertInstruction(instructions.get(1), "B 85", "[4, 18]");
+        assertInstruction(instructions.get(2), "", "[18, 18]");
+        assertInstruction(instructions.get(3), "B 85", "[18, 35]");
+        assertInstruction(instructions.get(4), "", "[35, 37]");
+        assertInstruction(instructions.get(5), "KU 18", "[37, 40]");
+        assertInstruction(instructions.get(6), "St 2189", "[40, 41]");
+        assertInstruction(instructions.get(7), "", "[41, 43]");
+        assertInstruction(instructions.get(8), "", "[43, 43]");
+
+        // check max speeds
+        List<PathDetail> speeds = path.getPathDetails().get("max_speed");
+        assertDetail(speeds.get(0), "null [0, 4]");
+        assertDetail(speeds.get(1), "70.0 [4, 7]");
+        assertDetail(speeds.get(2), "100.0 [7, 34]");
+        assertDetail(speeds.get(3), "80.0 [34, 35]");
+        assertDetail(speeds.get(4), "null [35, 40]");
+        assertDetail(speeds.get(5), "50.0 [40, 41]");
+        assertDetail(speeds.get(6), "null [41, 43]");
+
+        // check street_names
+        List<PathDetail> streetNames = path.getPathDetails().get("street_name");
+        assertDetail(streetNames.get(0), "KU 11 [0, 4]");
+        assertDetail(streetNames.get(1), "B 85 [4, 35]");
+        assertDetail(streetNames.get(2), " [35, 37]");
+        assertDetail(streetNames.get(3), "KU 18 [37, 40]");
+        assertDetail(streetNames.get(4), "St 2189 [40, 41]");
+        assertDetail(streetNames.get(5), " [41, 43]");
+    }
+
+    private void assertInstruction(Instruction instruction, String expectedName, String expectedInterval) {
+        assertEquals(expectedName, instruction.getName());
+        assertEquals(expectedInterval, instruction.getPoints().toString());
+    }
+
+    private void assertDetail(PathDetail detail, String expected) {
+        assertEquals(expected, detail.toString());
     }
 
 }