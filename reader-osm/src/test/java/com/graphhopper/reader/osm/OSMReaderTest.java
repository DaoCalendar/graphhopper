--- conflicted
+++ resolved
@@ -722,29 +722,15 @@
 
         int edge1 = GHUtility.getEdge(graph, 1, 0).getEdge();
         int edge2 = GHUtility.getEdge(graph, 0, 2).getEdge();
-<<<<<<< HEAD
-        assertTrue(Double.isInfinite(tcStorage.get(carTCEnc, tcFlags, edge1, 0, edge2)));
-        assertTrue(Double.isInfinite(tcStorage.get(truckTCEnc, tcFlags, edge1, 0, edge2)));
-        assertEquals(0, tcStorage.get(bikeTCEnc, tcFlags, edge1, 0, edge2), .1);
-
-        edge1 = GHUtility.getEdge(graph, 2, 0).getEdge();
-        edge2 = GHUtility.getEdge(graph, 0, 3).getEdge();
-        assertEquals(0, tcStorage.get(carTCEnc, tcFlags, edge1, 0, edge2), .1);
-        assertEquals(0, tcStorage.get(truckTCEnc, tcFlags, edge1, 0, edge2), .1);
-        assertTrue(Double.isInfinite(tcStorage.get(bikeTCEnc, tcFlags, edge1, 0, edge2)));
-=======
-        // the 2nd entry provides turn flags for bike only
         assertTrue(Double.isInfinite(tcStorage.get(carTCEnc, edge1, 0, edge2)));
         assertTrue(Double.isInfinite(tcStorage.get(truckTCEnc, edge1, 0, edge2)));
         assertEquals(0, tcStorage.get(bikeTCEnc, edge1, 0, edge2), .1);
 
         edge1 = GHUtility.getEdge(graph, 2, 0).getEdge();
         edge2 = GHUtility.getEdge(graph, 0, 3).getEdge();
-        // the first entry provides turn flags for car and foot only
         assertEquals(0, tcStorage.get(carTCEnc, edge1, 0, edge2), .1);
         assertEquals(0, tcStorage.get(truckTCEnc, edge1, 0, edge2), .1);
         assertTrue(Double.isInfinite(tcStorage.get(bikeTCEnc, edge1, 0, edge2)));
->>>>>>> 08f0f57a
 
         edge1 = GHUtility.getEdge(graph, 3, 0).getEdge();
         edge2 = GHUtility.getEdge(graph, 0, 2).getEdge();
