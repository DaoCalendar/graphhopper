--- conflicted
+++ resolved
@@ -343,13 +343,10 @@
         ghConfig.setCHProfiles(chProfiles);
         List<LMProfileConfig> lmProfiles = new ArrayList<>();
         if (useLM) {
-<<<<<<< HEAD
             lmProfiles.add(new LMProfileConfig("custom_car"));
             lmProfiles.add(new LMProfileConfig("custom_truck"));
             // as currently we do not allow cross-querying LM with turn costs=true/false we have to add both
             // profiles and this currently leads to two identical LM preparations
-=======
->>>>>>> a3d08784
             lmProfiles.add(new LMProfileConfig("profile_no_tc"));
             if (turnCosts)
                 // no need for a second LM preparation, we can do cross queries here
