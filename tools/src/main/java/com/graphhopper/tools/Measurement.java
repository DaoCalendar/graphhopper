--- conflicted
+++ resolved
@@ -187,29 +187,18 @@
             if (hopper.getLMFactoryDecorator().isEnabled()) {
                 System.gc();
                 isLM = true;
-<<<<<<< HEAD
-                int activeLMCount = 12;
-                for (; activeLMCount > 7; activeLMCount -= 4) {
-=======
                 for (int activeLMCount : Arrays.asList(4, 8, 12, 16)) {
->>>>>>> 75a8a61b
                     printTimeOfRouteQuery(hopper, new QuerySettings("routingLM" + activeLMCount, vehicleStr, count / 4, isCH, isLM).
                             withInstructions().activeLandmarks(activeLMCount));
                     printTimeOfRouteQuery(hopper, new QuerySettings("routingLM" + activeLMCount + "_edge", vehicleStr, count / 4, isCH, isLM).
                             withInstructions().activeLandmarks(activeLMCount).edgeBased());
                 }
 
-<<<<<<< HEAD
-                activeLMCount = 8;
-                printTimeOfRouteQuery(hopper, new QuerySettings("routingLM" + activeLMCount + "_block_area", vehicleStr, count / 5, isCH, isLM).
+                final int activeLMCount = 8;
+                printTimeOfRouteQuery(hopper, new QuerySettings("routingLM" + activeLMCount + "_block_area", vehicleStr, count / 4, isCH, isLM).
                         withInstructions().activeLandmarks(activeLMCount).blockArea(blockAreaStr));
                 printTimeOfRouteQuery(hopper, new QuerySettings("routingLM" + activeLMCount + "_custom", customModel.toString(), count / 5, isCH, isLM).
                         withInstructions().activeLandmarks(activeLMCount).customModel(customModel));
-=======
-                final int blockAreaActiveLMCount = 8;
-                printTimeOfRouteQuery(hopper, new QuerySettings("routingLM" + blockAreaActiveLMCount + "_block_area", vehicleStr, count / 4, isCH, isLM).
-                        withInstructions().activeLandmarks(blockAreaActiveLMCount).blockArea(blockAreaStr));
->>>>>>> 75a8a61b
                 // compareRouting(hopper, vehicleStr, count / 5);
             }
 
