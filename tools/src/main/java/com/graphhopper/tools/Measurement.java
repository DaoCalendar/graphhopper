/*
 *  Licensed to GraphHopper GmbH under one or more contributor
 *  license agreements. See the NOTICE file distributed with this work for
 *  additional information regarding copyright ownership.
 *
 *  GraphHopper GmbH licenses this file to you under the Apache License,
 *  Version 2.0 (the "License"); you may not use this file except in
 *  compliance with the License. You may obtain a copy of the License at
 *
 *       http://www.apache.org/licenses/LICENSE-2.0
 *
 *  Unless required by applicable law or agreed to in writing, software
 *  distributed under the License is distributed on an "AS IS" BASIS,
 *  WITHOUT WARRANTIES OR CONDITIONS OF ANY KIND, either express or implied.
 *  See the License for the specific language governing permissions and
 *  limitations under the License.
 */
package com.graphhopper.tools;

import com.bedatadriven.jackson.datatype.jts.JtsModule;
import com.fasterxml.jackson.annotation.JsonInclude;
import com.fasterxml.jackson.databind.ObjectMapper;
import com.graphhopper.*;
import com.graphhopper.coll.GHBitSet;
import com.graphhopper.coll.GHBitSetImpl;
import com.graphhopper.config.CHProfileConfig;
import com.graphhopper.config.LMProfileConfig;
import com.graphhopper.config.ProfileConfig;
import com.graphhopper.json.geo.JsonFeatureCollection;
import com.graphhopper.reader.DataReader;
import com.graphhopper.reader.osm.GraphHopperOSM;
import com.graphhopper.routing.util.*;
import com.graphhopper.routing.util.spatialrules.AbstractSpatialRule;
import com.graphhopper.routing.util.spatialrules.SpatialRule;
import com.graphhopper.routing.util.spatialrules.SpatialRuleLookup;
import com.graphhopper.routing.util.spatialrules.SpatialRuleLookupBuilder;
import com.graphhopper.routing.util.spatialrules.SpatialRuleLookupBuilder.SpatialRuleFactory;
import com.graphhopper.storage.*;
import com.graphhopper.storage.index.LocationIndex;
import com.graphhopper.util.*;
import com.graphhopper.util.Parameters.Algorithms;
import com.graphhopper.util.Parameters.CH;
import com.graphhopper.util.Parameters.Landmark;
import com.graphhopper.util.shapes.BBox;
import com.graphhopper.util.shapes.GHPoint;
import org.locationtech.jts.geom.Polygon;
import org.slf4j.Logger;
import org.slf4j.LoggerFactory;

import java.io.BufferedReader;
import java.io.File;
import java.io.FileWriter;
import java.io.IOException;
import java.nio.charset.StandardCharsets;
import java.nio.file.DirectoryStream;
import java.nio.file.Files;
import java.nio.file.Path;
import java.nio.file.Paths;
import java.text.SimpleDateFormat;
import java.util.*;
import java.util.Map.Entry;
import java.util.concurrent.atomic.AtomicInteger;
import java.util.concurrent.atomic.AtomicLong;

import static com.graphhopper.util.Helper.*;
import static com.graphhopper.util.Parameters.Algorithms.ALT_ROUTE;
import static com.graphhopper.util.Parameters.Algorithms.DIJKSTRA_BI;
import static com.graphhopper.util.Parameters.Routing.BLOCK_AREA;

/**
 * @author Peter Karich
 */
public class Measurement {
    private static final Logger logger = LoggerFactory.getLogger(Measurement.class);
    private final Map<String, Object> properties = new TreeMap<>();
    private long seed;
    private int maxNode;
    private String weighting = "fastest";

    public static void main(String[] strs) throws IOException {
        PMap args = PMap.read(strs);
        int repeats = args.getInt("measurement.repeats", 1);
        for (int i = 0; i < repeats; ++i)
            new Measurement().start(args);
    }

    // creates properties file in the format key=value
    // Every value is one y-value in a separate diagram with an identical x-value for every Measurement.start call
    void start(PMap args) throws IOException {
        final String graphLocation = args.getString("graph.location", "");
        final String countryBordersDirectory = args.getString("spatial_rules.borders_directory", "");
        final boolean useJson = args.getBool("measurement.json", false);
        boolean cleanGraph = args.getBool("measurement.clean", false);
        String summaryLocation = args.getString("measurement.summaryfile", "");
        final String timeStamp = new SimpleDateFormat("yyyy-MM-dd_HH:mm:ss").format(new Date());
        put("measurement.timestamp", timeStamp);
        String propFolder = args.getString("measurement.folder", "");
        if (!propFolder.isEmpty()) {
            Files.createDirectories(Paths.get(propFolder));
        }
        String propFilename = args.getString("measurement.filename", "");
        if (isEmpty(propFilename)) {
            if (useJson) {
                // if we start from IDE or otherwise jar was not built using maven the git commit id will be unknown
                String id = Constants.GIT_INFO != null ? Constants.GIT_INFO.getCommitHash().substring(0, 8) : "unknown";
                propFilename = "measurement_" + id + "_" + timeStamp + ".json";
            } else {
                propFilename = "measurement_" + timeStamp + ".properties";
            }
        }
        final String propLocation = Paths.get(propFolder).resolve(propFilename).toString();
        seed = args.getLong("measurement.seed", 123);
        put("measurement.gitinfo", args.getString("measurement.gitinfo", ""));
        int count = args.getInt("measurement.count", 5000);
        put("measurement.map", args.getString("datareader.file", "unknown"));
        String blockAreaStr = args.getString("measurement.block_area", "");
        final boolean useMeasurementTimeAsRefTime = args.getBool("measurement.use_measurement_time_as_ref_time", false);
        if (useMeasurementTimeAsRefTime && !useJson) {
            throw new IllegalArgumentException("Using measurement time as reference time only works with json files");
        }

        GraphHopper hopper = new GraphHopperOSM() {
            @Override
            protected void prepareCH(boolean closeEarly) {
                StopWatch sw = new StopWatch().start();
                super.prepareCH(closeEarly);
                // note that we measure the total time of all (possibly edge&node) CH preparations
                put(Parameters.CH.PREPARE + "time", sw.stop().getMillis());
                int edges = getGraphHopperStorage().getEdges();
                if (!getCHPreparationHandler().getNodeBasedCHProfiles().isEmpty()) {
                    CHProfile chProfile = getCHPreparationHandler().getNodeBasedCHProfiles().get(0);
                    int edgesAndShortcuts = getGraphHopperStorage().getCHGraph(chProfile).getEdges();
                    put(Parameters.CH.PREPARE + "node.shortcuts", edgesAndShortcuts - edges);
                    put(Parameters.CH.PREPARE + "node.time", getCHPreparationHandler().getPreparation(chProfile).getTotalPrepareTime());
                }
                if (!getCHPreparationHandler().getEdgeBasedCHProfiles().isEmpty()) {
                    CHProfile chProfile = getCHPreparationHandler().getEdgeBasedCHProfiles().get(0);
                    int edgesAndShortcuts = getGraphHopperStorage().getCHGraph(chProfile).getEdges();
                    put(Parameters.CH.PREPARE + "edge.shortcuts", edgesAndShortcuts - edges);
                    put(Parameters.CH.PREPARE + "edge.time", getCHPreparationHandler().getPreparation(chProfile).getTotalPrepareTime());
                }
            }

            @Override
            protected void loadOrPrepareLM(boolean closeEarly) {
                StopWatch sw = new StopWatch().start();
                super.loadOrPrepareLM(closeEarly);
                put(Landmark.PREPARE + "time", sw.stop().getMillis());
            }

            @Override
            protected DataReader importData() throws IOException {
                StopWatch sw = new StopWatch().start();
                DataReader dr = super.importData();
                put("graph.import_time", sw.stop().getSeconds());
                return dr;
            }
        };

        hopper.init(createConfigFromArgs(args)).
                // use server to allow path simplification
                        forServer();
        if (cleanGraph) {
            hopper.clean();
        }

        hopper.getCHPreparationHandler().setDisablingAllowed(true);
        hopper.getLMPreparationHandler().setDisablingAllowed(true);
        hopper.importOrLoad();

        GraphHopperStorage g = hopper.getGraphHopperStorage();
        EncodingManager encodingManager = hopper.getEncodingManager();
        if (encodingManager.fetchEdgeEncoders().size() != 1) {
            throw new IllegalArgumentException("There has to be exactly one encoder for each measurement");
        }
        FlagEncoder encoder = encodingManager.fetchEdgeEncoders().get(0);
        String vehicleStr = encoder.toString();

        StopWatch sw = new StopWatch().start();
        try {
            maxNode = g.getNodes();
            boolean isCH = false;
            boolean isLM = false;
            final boolean runSlow = args.getBool("measurement.run_slow_routing", true);
            GHBitSet allowedEdges = printGraphDetails(g, vehicleStr);
            printMiscUnitPerfTests(g, isCH, encoder, count * 100, allowedEdges);
            printLocationIndexQuery(g, hopper.getLocationIndex(), count);

            if (runSlow) {
                printTimeOfRouteQuery(hopper, new QuerySettings("routing", vehicleStr, count / 20, isCH, isLM).
                        withInstructions());
                if (encoder.supportsTurnCosts())
                    printTimeOfRouteQuery(hopper, new QuerySettings("routing_edge", vehicleStr, count / 20, isCH, isLM).
                            withInstructions().edgeBased());
                if (!blockAreaStr.isEmpty())
                    printTimeOfRouteQuery(hopper, new QuerySettings("routing_block_area", vehicleStr, count / 20, isCH, isLM).
                            withInstructions().blockArea(blockAreaStr));
            }

            if (hopper.getLMPreparationHandler().isEnabled()) {
                System.gc();
                isLM = true;
                for (int activeLMCount : Arrays.asList(4, 8, 12, 16)) {
                    printTimeOfRouteQuery(hopper, new QuerySettings("routingLM" + activeLMCount, vehicleStr, count / 4, isCH, isLM).
                            withInstructions().activeLandmarks(activeLMCount));
                    if (encoder.supportsTurnCosts()) {
                        printTimeOfRouteQuery(hopper, new QuerySettings("routingLM" + activeLMCount + "_edge", vehicleStr, count / 4, isCH, isLM).
                                withInstructions().activeLandmarks(activeLMCount).edgeBased());
                    }
                }

                final int blockAreaActiveLMCount = 8;
                if (!blockAreaStr.isEmpty())
                    printTimeOfRouteQuery(hopper, new QuerySettings("routingLM" + blockAreaActiveLMCount + "_block_area", vehicleStr, count / 4, isCH, isLM).
                            withInstructions().activeLandmarks(blockAreaActiveLMCount).blockArea(blockAreaStr));
                // compareRouting(hopper, vehicleStr, count / 5);
            }

            if (hopper.getCHPreparationHandler().isEnabled()) {
                isCH = true;
                isLM = false;
//                compareCHWithAndWithoutSOD(hopper, vehicleStr, count/5);
                System.gc();
                if (!hopper.getCHPreparationHandler().getNodeBasedCHProfiles().isEmpty()) {
                    CHProfile chProfile = hopper.getCHPreparationHandler().getNodeBasedCHProfiles().get(0);
                    CHGraph lg = g.getCHGraph(chProfile);
                    fillAllowedEdges(lg.getAllEdges(), allowedEdges);
                    printMiscUnitPerfTests(lg, isCH, encoder, count * 100, allowedEdges);
                    printTimeOfRouteQuery(hopper, new QuerySettings("routingCH", vehicleStr, count, isCH, isLM).
                            withInstructions().sod());
                    printTimeOfRouteQuery(hopper, new QuerySettings("routingCH_alt", vehicleStr, count / 10, isCH, isLM).
                            withInstructions().sod().alternative());
                    printTimeOfRouteQuery(hopper, new QuerySettings("routingCH_with_hints", vehicleStr, count, isCH, isLM).
                            withInstructions().sod().withPointHints());
                    printTimeOfRouteQuery(hopper, new QuerySettings("routingCH_no_sod", vehicleStr, count, isCH, isLM).
                            withInstructions());
                    printTimeOfRouteQuery(hopper, new QuerySettings("routingCH_no_instr", vehicleStr, count, isCH, isLM).
                            sod());
                    printTimeOfRouteQuery(hopper, new QuerySettings("routingCH_full", vehicleStr, count, isCH, isLM).
                            withInstructions().withPointHints().sod().simplify());
                }
                if (!hopper.getCHPreparationHandler().getEdgeBasedCHProfiles().isEmpty()) {
                    printTimeOfRouteQuery(hopper, new QuerySettings("routingCH_edge", vehicleStr, count, isCH, isLM).
                            edgeBased().withInstructions());
                    printTimeOfRouteQuery(hopper, new QuerySettings("routingCH_edge_no_instr", vehicleStr, count, isCH, isLM).
                            edgeBased());
                    printTimeOfRouteQuery(hopper, new QuerySettings("routingCH_edge_full", vehicleStr, count, isCH, isLM).
                            edgeBased().withInstructions().withPointHints().simplify());
                }
            }
            if (!isEmpty(countryBordersDirectory)) {
                printSpatialRuleLookupTest(countryBordersDirectory, count * 100);
            }

        } catch (Exception ex) {
            logger.error("Problem while measuring " + graphLocation, ex);
            put("error", ex.toString());
        } finally {
            put("gh.gitinfo", Constants.GIT_INFO != null ? Constants.GIT_INFO.toString() : "unknown");
            put("measurement.count", count);
            put("measurement.seed", seed);
            put("measurement.time", sw.stop().getMillis());
            System.gc();
            put("measurement.totalMB", getTotalMB());
            put("measurement.usedMB", getUsedMB());

            if (!isEmpty(summaryLocation)) {
                writeSummary(summaryLocation, propLocation);
            }
            if (useJson) {
                storeJson(propLocation, useMeasurementTimeAsRefTime);
            } else {
                storeProperties(propLocation);
            }
        }
    }

    private GraphHopperConfig createConfigFromArgs(PMap args) {
        GraphHopperConfig ghConfig = new GraphHopperConfig(args);
        String encodingManagerString = args.getString("graph.flag_encoders", "car");
        List<FlagEncoder> tmpEncoders = EncodingManager.create(encodingManagerString).fetchEdgeEncoders();
        if (tmpEncoders.size() != 1) {
            logger.warn("You configured multiple encoders, only the first one is used for the measurements");
        }
        String vehicle = tmpEncoders.get(0).toString();
        boolean turnCosts = tmpEncoders.get(0).supportsTurnCosts();
        weighting = args.getString("measurement.weighting", weighting);
        boolean useCHEdge = args.getBool("measurement.ch.edge", true);
        boolean useCHNode = args.getBool("measurement.ch.node", true);
        boolean useLM = args.getBool("measurement.lm", true);
        List<ProfileConfig> profiles = new ArrayList<>();
        profiles.add(new ProfileConfig("profile_no_tc").setVehicle(vehicle).setWeighting(weighting).setTurnCosts(false));
        if (turnCosts) {
            profiles.add(new ProfileConfig("profile_tc").setVehicle(vehicle).setWeighting(weighting).setTurnCosts(true));
        }
        ghConfig.setProfiles(profiles);

        List<CHProfileConfig> chProfiles = new ArrayList<>();
        if (useCHNode)
            chProfiles.add(new CHProfileConfig("profile_no_tc"));
        if (useCHEdge)
            chProfiles.add(new CHProfileConfig("profile_tc"));
        ghConfig.setCHProfiles(chProfiles);
        if (useLM) {
            String lmProfile = turnCosts ? "profile_tc" : "profile_no_tc";
            ghConfig.setLMProfiles(Collections.singletonList(new LMProfileConfig(lmProfile)));
        }
        return ghConfig;
    }

    private static class QuerySettings {
        private final String prefix, vehicle;
        private final int count;
        final boolean ch, lm;
        int activeLandmarks = -1;
        boolean withInstructions, withPointHints, sod, edgeBased, simplify, alternative;
        String blockArea;

        QuerySettings(String prefix, String vehicle, int count, boolean isCH, boolean isLM) {
            this.vehicle = vehicle;
            this.prefix = prefix;
            this.count = count;
            this.ch = isCH;
            this.lm = isLM;
        }

        QuerySettings withInstructions() {
            this.withInstructions = true;
            return this;
        }

        QuerySettings withPointHints() {
            this.withPointHints = true;
            return this;
        }

        QuerySettings sod() {
            sod = true;
            return this;
        }

        QuerySettings activeLandmarks(int alm) {
            this.activeLandmarks = alm;
            return this;
        }

        QuerySettings edgeBased() {
            this.edgeBased = true;
            return this;
        }

        QuerySettings simplify() {
            this.simplify = true;
            return this;
        }

        QuerySettings alternative() {
            alternative = true;
            return this;
        }

        QuerySettings blockArea(String str) {
            blockArea = str;
            return this;
        }
    }

    void fillAllowedEdges(AllEdgesIterator iter, GHBitSet bs) {
        bs.clear();
        while (iter.next()) {
            bs.add(iter.getEdge());
        }
    }

    private GHBitSet printGraphDetails(GraphHopperStorage g, String vehicleStr) {
        // graph size (edge, node and storage size)
        put("graph.nodes", g.getNodes());
        put("graph.edges", g.getAllEdges().length());
        put("graph.size_in_MB", g.getCapacity() / MB);
        put("graph.encoder", vehicleStr);

        AllEdgesIterator iter = g.getAllEdges();
        final int maxEdgesId = g.getAllEdges().length();
        final GHBitSet allowedEdges = new GHBitSetImpl(maxEdgesId);
        fillAllowedEdges(iter, allowedEdges);
        put("graph.valid_edges", allowedEdges.getCardinality());
        return allowedEdges;
    }

    private void printLocationIndexQuery(Graph g, final LocationIndex idx, int count) {
        count *= 2;
        final BBox bbox = g.getBounds();
        final double latDelta = bbox.maxLat - bbox.minLat;
        final double lonDelta = bbox.maxLon - bbox.minLon;
        final Random rand = new Random(seed);
        MiniPerfTest miniPerf = new MiniPerfTest() {
            @Override
            public int doCalc(boolean warmup, int run) {
                double lat = rand.nextDouble() * latDelta + bbox.minLat;
                double lon = rand.nextDouble() * lonDelta + bbox.minLon;
                int val = idx.findClosest(lat, lon, EdgeFilter.ALL_EDGES).getClosestNode();
//                if (!warmup && val >= 0)
//                    list.add(val);

                return val;
            }
        }.setIterations(count).start();

        print("location_index", miniPerf);
    }

    private void printMiscUnitPerfTests(final Graph graph, boolean isCH, final FlagEncoder encoder,
                                        int count, final GHBitSet allowedEdges) {
        final Random rand = new Random(seed);
        String description = "";
        if (isCH) {
            description = "CH";
            CHGraph lg = (CHGraph) graph;
            final CHEdgeExplorer chExplorer = lg.createEdgeExplorer(new LevelEdgeFilter(lg));
            MiniPerfTest miniPerf = new MiniPerfTest() {
                @Override
                public int doCalc(boolean warmup, int run) {
                    int nodeId = rand.nextInt(maxNode);
                    return GHUtility.count(chExplorer.setBaseNode(nodeId));
                }
            }.setIterations(count).start();
            print("unit_testsCH.level_edge_state_next", miniPerf);

            final CHEdgeExplorer chExplorer2 = lg.createEdgeExplorer();
            miniPerf = new MiniPerfTest() {
                @Override
                public int doCalc(boolean warmup, int run) {
                    int nodeId = rand.nextInt(maxNode);
                    CHEdgeIterator iter = chExplorer2.setBaseNode(nodeId);
                    while (iter.next()) {
                        if (iter.isShortcut())
                            nodeId += (int) iter.getWeight();
                    }
                    return nodeId;
                }
            }.setIterations(count).start();
            print("unit_testsCH.get_weight", miniPerf);
        }

        EdgeFilter outFilter = DefaultEdgeFilter.outEdges(encoder);
        final EdgeExplorer outExplorer = graph.createEdgeExplorer(outFilter);
        MiniPerfTest miniPerf = new MiniPerfTest() {
            @Override
            public int doCalc(boolean warmup, int run) {
                int nodeId = rand.nextInt(maxNode);
                return GHUtility.count(outExplorer.setBaseNode(nodeId));
            }
        }.setIterations(count).start();
        print("unit_tests" + description + ".out_edge_state_next", miniPerf);

        final EdgeExplorer allExplorer = graph.createEdgeExplorer();
        miniPerf = new MiniPerfTest() {
            @Override
            public int doCalc(boolean warmup, int run) {
                int nodeId = rand.nextInt(maxNode);
                return GHUtility.count(allExplorer.setBaseNode(nodeId));
            }
        }.setIterations(count).start();
        print("unit_tests" + description + ".all_edge_state_next", miniPerf);

        final int maxEdgesId = graph.getAllEdges().length();
        miniPerf = new MiniPerfTest() {
            @Override
            public int doCalc(boolean warmup, int run) {
                while (true) {
                    int edgeId = rand.nextInt(maxEdgesId);
                    if (allowedEdges.contains(edgeId))
                        return graph.getEdgeIteratorState(edgeId, Integer.MIN_VALUE).getEdge();
                }
            }
        }.setIterations(count).start();
        print("unit_tests" + description + ".get_edge_state", miniPerf);
    }

    private void printSpatialRuleLookupTest(String countryBordersDirectory, int count) {
        ObjectMapper objectMapper = new ObjectMapper();
        objectMapper.registerModule(new JtsModule());
        objectMapper.setSerializationInclusion(JsonInclude.Include.NON_NULL);

        List<JsonFeatureCollection> jsonFeatureCollections = new ArrayList<>();
        try (DirectoryStream<Path> stream = Files.newDirectoryStream(Paths.get(countryBordersDirectory), "*.{geojson,json}")) {
            for (Path borderFile : stream) {
                try (BufferedReader reader = Files.newBufferedReader(borderFile, StandardCharsets.UTF_8)) {
                    JsonFeatureCollection jsonFeatureCollection = objectMapper.readValue(reader, JsonFeatureCollection.class);
                    jsonFeatureCollections.add(jsonFeatureCollection);
                }
            }
        } catch (IOException e) {
            logger.error("Failed to load borders.", e);
            return;
        }

        SpatialRuleFactory rulePerCountryFactory = new SpatialRuleFactory() {

            @Override
            public SpatialRule createSpatialRule(final String id, final List<Polygon> borders) {
                return new AbstractSpatialRule(borders) {
                    @Override
                    public String getId() {
                        return id;
                    }
                };
            }
        };

        final SpatialRuleLookup spatialRuleLookup = SpatialRuleLookupBuilder.buildIndex(jsonFeatureCollections, "ISO_A3", rulePerCountryFactory);

        // generate random points in central Europe
        final List<GHPoint> randomPoints = new ArrayList<>(count);
        for (int i = 0; i < count; i++) {
            double lat = 46d + Math.random() * 7d;
            double lon = 6d + Math.random() * 21d;
            randomPoints.add(new GHPoint(lat, lon));
        }

        MiniPerfTest lookupPerfTest = new MiniPerfTest() {
            @Override
            public int doCalc(boolean warmup, int run) {
                return spatialRuleLookup.lookupRule(randomPoints.get(run)).hashCode();
            }
        }.setIterations(count).start();

        print("spatialrulelookup", lookupPerfTest);
    }

    private void compareRouting(final GraphHopper hopper, String vehicle, int count) {
        logger.info("Comparing " + count + " routes. Differences will be printed to stderr.");
        String algo = Algorithms.ASTAR_BI;
        final Random rand = new Random(seed);
        final Graph g = hopper.getGraphHopperStorage();
        final NodeAccess na = g.getNodeAccess();

        for (int i = 0; i < count; i++) {
            int from = rand.nextInt(maxNode);
            int to = rand.nextInt(maxNode);

            double fromLat = na.getLatitude(from);
            double fromLon = na.getLongitude(from);
            double toLat = na.getLatitude(to);
            double toLon = na.getLongitude(to);
            GHRequest req = new GHRequest(fromLat, fromLon, toLat, toLon).
                    setWeighting(weighting).
                    setVehicle(vehicle).
                    setAlgorithm(algo);

            GHResponse lmRsp = hopper.route(req);
            req.putHint(Landmark.DISABLE, true);
            GHResponse originalRsp = hopper.route(req);

            String locStr = " iteration " + i + ". " + fromLat + "," + fromLon + " -> " + toLat + "," + toLon;
            if (lmRsp.hasErrors()) {
                if (originalRsp.hasErrors())
                    continue;
                logger.error("Error for LM but not for original response " + locStr);
            }

            String infoStr = " weight:" + lmRsp.getBest().getRouteWeight() + ", original: " + originalRsp.getBest().getRouteWeight()
                    + " distance:" + lmRsp.getBest().getDistance() + ", original: " + originalRsp.getBest().getDistance()
                    + " time:" + round2(lmRsp.getBest().getTime() / 1000) + ", original: " + round2(originalRsp.getBest().getTime() / 1000)
                    + " points:" + lmRsp.getBest().getPoints().size() + ", original: " + originalRsp.getBest().getPoints().size();

            if (Math.abs(1 - lmRsp.getBest().getRouteWeight() / originalRsp.getBest().getRouteWeight()) > 0.000001)
                logger.error("Too big weight difference for LM. " + locStr + infoStr);
        }
    }

    private void compareCHWithAndWithoutSOD(final GraphHopper hopper, String vehicle, int count) {
        logger.info("Comparing " + count + " routes for CH with and without stall on demand." +
                " Differences will be printed to stderr.");
        final Random rand = new Random(seed);
        final Graph g = hopper.getGraphHopperStorage();
        final NodeAccess na = g.getNodeAccess();

        for (int i = 0; i < count; i++) {
            int from = rand.nextInt(maxNode);
            int to = rand.nextInt(maxNode);

            double fromLat = na.getLatitude(from);
            double fromLon = na.getLongitude(from);
            double toLat = na.getLatitude(to);
            double toLon = na.getLongitude(to);
            GHRequest sodReq = new GHRequest(fromLat, fromLon, toLat, toLon).
                    setWeighting(weighting).
                    setVehicle(vehicle).
                    setAlgorithm(DIJKSTRA_BI);

            GHRequest noSodReq = new GHRequest(fromLat, fromLon, toLat, toLon).
                    setWeighting(weighting).
                    setVehicle(vehicle).
                    setAlgorithm(DIJKSTRA_BI);
            noSodReq.putHint("stall_on_demand", false);

            GHResponse sodRsp = hopper.route(sodReq);
            GHResponse noSodRsp = hopper.route(noSodReq);

            String locStr = " iteration " + i + ". " + fromLat + "," + fromLon + " -> " + toLat + "," + toLon;
            if (sodRsp.hasErrors()) {
                if (noSodRsp.hasErrors()) {
                    logger.info("Error with and without SOD");
                    continue;
                } else {
                    logger.error("Error with SOD but not without SOD" + locStr);
                    continue;
                }
            }
            String infoStr =
                    " weight:" + noSodRsp.getBest().getRouteWeight() + ", original: " + sodRsp.getBest().getRouteWeight()
                            + " distance:" + noSodRsp.getBest().getDistance() + ", original: " + sodRsp.getBest().getDistance()
                            + " time:" + round2(noSodRsp.getBest().getTime() / 1000) + ", original: " + round2(sodRsp.getBest().getTime() / 1000)
                            + " points:" + noSodRsp.getBest().getPoints().size() + ", original: " + sodRsp.getBest().getPoints().size();

            if (Math.abs(1 - noSodRsp.getBest().getRouteWeight() / sodRsp.getBest().getRouteWeight()) > 0.000001)
                logger.error("Too big weight difference for SOD. " + locStr + infoStr);
        }
    }

    private void printTimeOfRouteQuery(final GraphHopper hopper, final QuerySettings querySettings) {
        final Graph g = hopper.getGraphHopperStorage();
        final AtomicLong maxDistance = new AtomicLong(0);
        final AtomicLong minDistance = new AtomicLong(Long.MAX_VALUE);
        final AtomicLong distSum = new AtomicLong(0);
        final AtomicLong airDistSum = new AtomicLong(0);
        final AtomicLong altCount = new AtomicLong(0);
        final AtomicInteger failedCount = new AtomicInteger(0);
        final DistanceCalc distCalc = new DistanceCalcEarth();

        final EdgeFilter edgeFilter = DefaultEdgeFilter.allEdges(hopper.getEncodingManager().getEncoder(querySettings.vehicle));
        final EdgeExplorer edgeExplorer = g.createEdgeExplorer(edgeFilter);
        final AtomicLong visitedNodesSum = new AtomicLong(0);
        final AtomicLong maxVisitedNodes = new AtomicLong(0);
//        final AtomicLong extractTimeSum = new AtomicLong(0);
//        final AtomicLong calcPointsTimeSum = new AtomicLong(0);
//        final AtomicLong calcDistTimeSum = new AtomicLong(0);
//        final AtomicLong tmpDist = new AtomicLong(0);
        final Random rand = new Random(seed);
        final NodeAccess na = g.getNodeAccess();

        MiniPerfTest miniPerf = new MiniPerfTest() {
            @Override
            public int doCalc(boolean warmup, int run) {
                int from = -1, to = -1;
                Double fromLat = null, fromLon = null, toLat = null, toLon = null;
                GHRequest req = null;

                for (int i = 0; i < 5; i++) {
                    from = rand.nextInt(maxNode);
                    to = rand.nextInt(maxNode);
                    fromLat = na.getLatitude(from);
                    fromLon = na.getLongitude(from);
                    toLat = na.getLatitude(to);
                    toLon = na.getLongitude(to);
                    req = new GHRequest(fromLat, fromLon, toLat, toLon).
                            setWeighting(weighting).
                            setVehicle(querySettings.vehicle);

                    if (querySettings.blockArea == null)
                        break;

                    try {
                        req.getHints().put(BLOCK_AREA, querySettings.blockArea);
                        GraphEdgeIdFinder.createBlockArea(hopper.getGraphHopperStorage(), hopper.getLocationIndex(), req.getPoints(), req.getHints(), edgeFilter);
                        break;
                    } catch (IllegalArgumentException ex) {
                        if (i >= 4)
                            throw new RuntimeException("Give up after 5 trials. Cannot find points outside of the block_area "
                                    + querySettings.blockArea + " - too big block_area or map too small? Request:" + req);
                    }
                }

                req.getHints().putObject(CH.DISABLE, !querySettings.ch).
                        putObject("stall_on_demand", querySettings.sod).
                        putObject(Parameters.Routing.EDGE_BASED, querySettings.edgeBased).
                        putObject(Landmark.DISABLE, !querySettings.lm).
                        putObject(Landmark.ACTIVE_COUNT, querySettings.activeLandmarks).
                        putObject("instructions", querySettings.withInstructions);

                if (querySettings.alternative)
                    req.setAlgorithm(ALT_ROUTE);

                if (querySettings.withInstructions)
                    req.setPathDetails(Arrays.asList(Parameters.Details.AVERAGE_SPEED));

                if (querySettings.simplify) {
                    req.setPathDetails(Arrays.asList(Parameters.Details.AVERAGE_SPEED, Parameters.Details.EDGE_ID, Parameters.Details.STREET_NAME));
                } else {
                    // disable path simplification by setting the distance to zero
                    req.getHints().putObject(Parameters.Routing.WAY_POINT_MAX_DISTANCE, 0);
                }

<<<<<<< HEAD
=======
                if (querySettings.blockArea != null)
                    req.getHints().putObject(BLOCK_AREA, querySettings.blockArea);

>>>>>>> 5a01808c
                if (querySettings.withPointHints) {
                    EdgeIterator iter = edgeExplorer.setBaseNode(from);
                    if (!iter.next())
                        throw new IllegalArgumentException("wrong 'from' when adding point hint");
                    EdgeIterator iter2 = edgeExplorer.setBaseNode(to);
                    if (!iter2.next())
                        throw new IllegalArgumentException("wrong 'to' when adding point hint");
                    req.setPointHints(Arrays.asList(iter.getName(), iter2.getName()));
                }

                // put(algo + ".approximation", "BeelineSimplification").
                // put(algo + ".epsilon", 2);

                GHResponse rsp;
                try {
                    rsp = hopper.route(req);
                } catch (Exception ex) {
                    // 'not found' can happen if import creates more than one subnetwork
                    throw new RuntimeException("Error while calculating route! "
                            + "nodes:" + from + " -> " + to + ", request:" + req, ex);
                }

                if (rsp.hasErrors()) {
                    if (!warmup)
                        failedCount.incrementAndGet();

                    if (rsp.getErrors().get(0).getMessage() == null)
                        rsp.getErrors().get(0).printStackTrace();
                    else if (!toLowerCase(rsp.getErrors().get(0).getMessage()).contains("not found"))
                        logger.error("errors should NOT happen in Measurement! " + req + " => " + rsp.getErrors());

                    return 0;
                }

                PathWrapper arsp = rsp.getBest();
                if (!warmup) {
                    long visitedNodes = rsp.getHints().getLong("visited_nodes.sum", 0);
                    visitedNodesSum.addAndGet(visitedNodes);
                    if (visitedNodes > maxVisitedNodes.get()) {
                        maxVisitedNodes.set(visitedNodes);
                    }

                    long dist = (long) arsp.getDistance();
                    distSum.addAndGet(dist);

                    airDistSum.addAndGet((long) distCalc.calcDist(fromLat, fromLon, toLat, toLon));

                    if (dist > maxDistance.get())
                        maxDistance.set(dist);

                    if (dist < minDistance.get())
                        minDistance.set(dist);

                    if (querySettings.alternative)
                        altCount.addAndGet(rsp.getAll().size());
                }

                return arsp.getPoints().getSize();
            }
        }.setIterations(querySettings.count).start();

        int count = querySettings.count - failedCount.get();

        // if using non-bidirectional algorithm make sure you exclude CH routing
        String algoStr = (querySettings.ch && !querySettings.edgeBased) ? Algorithms.DIJKSTRA_BI : Algorithms.ASTAR_BI;
        if (querySettings.ch && !querySettings.sod) {
            algoStr += "_no_sod";
        }
        String prefix = querySettings.prefix;
        put(prefix + ".guessed_algorithm", algoStr);
        put(prefix + ".failed_count", failedCount.get());
        put(prefix + ".distance_min", minDistance.get());
        put(prefix + ".distance_mean", (float) distSum.get() / count);
        put(prefix + ".air_distance_mean", (float) airDistSum.get() / count);
        put(prefix + ".distance_max", maxDistance.get());
        put(prefix + ".visited_nodes_mean", (float) visitedNodesSum.get() / count);
        put(prefix + ".visited_nodes_max", (float) maxVisitedNodes.get());
        put(prefix + ".alternative_rate", (float) altCount.get() / count);
        print(prefix, miniPerf);
    }

    void print(String prefix, MiniPerfTest perf) {
        logger.info(prefix + ": " + perf.getReport());
        put(prefix + ".sum", perf.getSum());
        put(prefix + ".min", perf.getMin());
        put(prefix + ".mean", perf.getMean());
        put(prefix + ".max", perf.getMax());
    }

    void put(String key, Object val) {
        properties.put(key, val);
    }

    private void storeJson(String jsonLocation, boolean useMeasurementTimeAsRefTime) {
        logger.info("storing measurement json in " + jsonLocation);
        Map<String, String> gitInfoMap = new HashMap<>();
        // add git info if available
        if (Constants.GIT_INFO != null) {
            properties.remove("gh.gitinfo");
            gitInfoMap.put("commitHash", Constants.GIT_INFO.getCommitHash());
            gitInfoMap.put("commitMessage", Constants.GIT_INFO.getCommitMessage());
            gitInfoMap.put("commitTime", Constants.GIT_INFO.getCommitTime());
            gitInfoMap.put("branch", Constants.GIT_INFO.getBranch());
            gitInfoMap.put("dirty", String.valueOf(Constants.GIT_INFO.isDirty()));
        }
        Map<String, Object> result = new HashMap<>();
        // add measurement time, use same format as git commit time
        String measurementTime = new SimpleDateFormat("yyy-MM-dd'T'HH:mm:ssZ").format(new Date());
        result.put("measurementTime", measurementTime);
        // set ref time, this is either the git commit time or the measurement time
        if (Constants.GIT_INFO != null && !useMeasurementTimeAsRefTime) {
            result.put("refTime", Constants.GIT_INFO.getCommitTime());
        } else {
            result.put("refTime", measurementTime);
        }
        result.put("periodicBuild", useMeasurementTimeAsRefTime);
        result.put("gitinfo", gitInfoMap);
        result.put("metrics", properties);
        try {
            File file = new File(jsonLocation);
            new ObjectMapper()
                    .writerWithDefaultPrettyPrinter()
                    .writeValue(file, result);
        } catch (IOException e) {
            logger.error("Problem while storing json in: " + jsonLocation, e);
        }
    }

    private void storeProperties(String propLocation) {
        logger.info("storing measurement properties in " + propLocation);
        try (FileWriter fileWriter = new FileWriter(propLocation)) {
            String comment = "measurement finish, " + new Date().toString() + ", " + Constants.BUILD_DATE;
            fileWriter.append("#" + comment + "\n");
            for (Entry<String, Object> e : properties.entrySet()) {
                fileWriter.append(e.getKey());
                fileWriter.append("=");
                fileWriter.append(e.getValue().toString());
                fileWriter.append("\n");
            }
            fileWriter.flush();
        } catch (IOException e) {
            logger.error("Problem while storing properties in: " + propLocation, e);
        }
    }

    /**
     * Writes a selection of measurement results to a single line in
     * a file. Each run of the measurement class will append a new line.
     */
    private void writeSummary(String summaryLocation, String propLocation) {
        logger.info("writing summary to " + summaryLocation);
        // choose properties that should be in summary here
        String[] properties = {
                "graph.nodes",
                "graph.edges",
                "graph.import_time",
                CH.PREPARE + "time",
                CH.PREPARE + "node.time",
                CH.PREPARE + "edge.time",
                CH.PREPARE + "node.shortcuts",
                CH.PREPARE + "edge.shortcuts",
                Landmark.PREPARE + "time",
                "routing.distance_mean",
                "routing.mean",
                "routing.visited_nodes_mean",
                "routingCH.distance_mean",
                "routingCH.mean",
                "routingCH.visited_nodes_mean",
                "routingCH_no_instr.mean",
                "routingCH_full.mean",
                "routingCH_edge.distance_mean",
                "routingCH_edge.mean",
                "routingCH_edge.visited_nodes_mean",
                "routingCH_edge_no_instr.mean",
                "routingCH_edge_full.mean",
                "routingLM8.distance_mean",
                "routingLM8.mean",
                "routingLM8.visited_nodes_mean",
                "measurement.seed",
                "measurement.gitinfo",
                "measurement.timestamp"
        };
        File f = new File(summaryLocation);
        boolean writeHeader = !f.exists();
        try (FileWriter writer = new FileWriter(f, true)) {
            if (writeHeader)
                writer.write(getSummaryHeader(properties));
            writer.write(getSummaryLogLine(properties, propLocation));
        } catch (IOException e) {
            logger.error("Could not write summary to file '{}'", summaryLocation, e);
        }
    }

    private String getSummaryHeader(String[] properties) {
        StringBuilder sb = new StringBuilder("#");
        for (String p : properties) {
            String columnName = String.format("%" + getSummaryColumnWidth(p) + "s, ", p);
            sb.append(columnName);
        }
        sb.append("propertyFile");
        sb.append('\n');
        return sb.toString();
    }

    private String getSummaryLogLine(String[] properties, String propLocation) {
        StringBuilder sb = new StringBuilder(" ");
        for (String p : properties) {
            sb.append(getFormattedProperty(p));
        }
        sb.append(propLocation);
        sb.append('\n');
        return sb.toString();
    }

    private String getFormattedProperty(String property) {
        Object resultObj = properties.get(property);
        String result = resultObj == null ? "missing" : resultObj.toString();
        // limit number of decimal places for floating point numbers
        try {
            double doubleValue = Double.parseDouble(result.trim());
            if (doubleValue != (long) doubleValue) {
                result = String.format(Locale.US, "%.2f", doubleValue);
            }
        } catch (NumberFormatException e) {
            // its not a number, never mind
        }
        return String.format(Locale.US, "%" + getSummaryColumnWidth(property) + "s, ", result);
    }

    private int getSummaryColumnWidth(String p) {
        return Math.max(10, p.length());
    }
}<|MERGE_RESOLUTION|>--- conflicted
+++ resolved
@@ -662,7 +662,7 @@
                         break;
 
                     try {
-                        req.getHints().put(BLOCK_AREA, querySettings.blockArea);
+                        req.getHints().putObject(BLOCK_AREA, querySettings.blockArea);
                         GraphEdgeIdFinder.createBlockArea(hopper.getGraphHopperStorage(), hopper.getLocationIndex(), req.getPoints(), req.getHints(), edgeFilter);
                         break;
                     } catch (IllegalArgumentException ex) {
@@ -692,12 +692,6 @@
                     req.getHints().putObject(Parameters.Routing.WAY_POINT_MAX_DISTANCE, 0);
                 }
 
-<<<<<<< HEAD
-=======
-                if (querySettings.blockArea != null)
-                    req.getHints().putObject(BLOCK_AREA, querySettings.blockArea);
-
->>>>>>> 5a01808c
                 if (querySettings.withPointHints) {
                     EdgeIterator iter = edgeExplorer.setBaseNode(from);
                     if (!iter.next())
