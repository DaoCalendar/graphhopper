/*
 *  Licensed to GraphHopper GmbH under one or more contributor
 *  license agreements. See the NOTICE file distributed with this work for
 *  additional information regarding copyright ownership.
 *
 *  GraphHopper GmbH licenses this file to you under the Apache License,
 *  Version 2.0 (the "License"); you may not use this file except in
 *  compliance with the License. You may obtain a copy of the License at
 *
 *       http://www.apache.org/licenses/LICENSE-2.0
 *
 *  Unless required by applicable law or agreed to in writing, software
 *  distributed under the License is distributed on an "AS IS" BASIS,
 *  WITHOUT WARRANTIES OR CONDITIONS OF ANY KIND, either express or implied.
 *  See the License for the specific language governing permissions and
 *  limitations under the License.
 */
package com.graphhopper.tools;

import com.fasterxml.jackson.databind.ObjectMapper;
import com.graphhopper.*;
import com.graphhopper.coll.GHBitSet;
import com.graphhopper.coll.GHBitSetImpl;
import com.graphhopper.config.CHProfileConfig;
import com.graphhopper.config.LMProfileConfig;
import com.graphhopper.config.ProfileConfig;
import com.graphhopper.reader.DataReader;
import com.graphhopper.reader.osm.GraphHopperOSM;
import com.graphhopper.routing.util.*;
import com.graphhopper.routing.weighting.custom.CustomWeighting;
import com.graphhopper.storage.*;
import com.graphhopper.storage.index.LocationIndex;
import com.graphhopper.util.*;
import com.graphhopper.util.Parameters.Algorithms;
import com.graphhopper.util.Parameters.CH;
import com.graphhopper.util.Parameters.Landmark;
import com.graphhopper.util.shapes.BBox;
import org.slf4j.Logger;
import org.slf4j.LoggerFactory;

import java.io.File;
import java.io.FileWriter;
import java.io.IOException;
import java.nio.file.Files;
import java.nio.file.Paths;
import java.text.SimpleDateFormat;
import java.util.*;
import java.util.Map.Entry;
import java.util.concurrent.atomic.AtomicInteger;
import java.util.concurrent.atomic.AtomicLong;

import static com.graphhopper.util.Helper.*;
import static com.graphhopper.util.Parameters.Algorithms.ALT_ROUTE;
import static com.graphhopper.util.Parameters.Algorithms.DIJKSTRA_BI;
import static com.graphhopper.util.Parameters.Routing.BLOCK_AREA;

/**
 * @author Peter Karich
 */
public class Measurement {
    private static final Logger logger = LoggerFactory.getLogger(Measurement.class);
    private final Map<String, Object> properties = new TreeMap<>();
    private long seed;
    private int maxNode;
    private String weighting = "fastest";

    public static void main(String[] strs) throws IOException {
        PMap args = PMap.read(strs);
        int repeats = args.getInt("measurement.repeats", 1);
        for (int i = 0; i < repeats; ++i)
            new Measurement().start(args);
    }

    // creates properties file in the format key=value
    // Every value is one y-value in a separate diagram with an identical x-value for every Measurement.start call
    void start(PMap args) throws IOException {
        final String graphLocation = args.get("graph.location", "");
        final boolean useJson = args.getBool("measurement.json", false);
        boolean cleanGraph = args.getBool("measurement.clean", false);
        String summaryLocation = args.get("measurement.summaryfile", "");
        final String timeStamp = new SimpleDateFormat("yyyy-MM-dd_HH:mm:ss").format(new Date());
        put("measurement.timestamp", timeStamp);
        String propFolder = args.get("measurement.folder", "");
        if (!propFolder.isEmpty()) {
            Files.createDirectories(Paths.get(propFolder));
        }
        String propFilename = args.get("measurement.filename", "");
        if (isEmpty(propFilename)) {
            if (useJson) {
                // if we start from IDE or otherwise jar was not built using maven the git commit id will be unknown
                String id = Constants.GIT_INFO != null ? Constants.GIT_INFO.getCommitHash().substring(0, 8) : "unknown";
                propFilename = "measurement_" + id + "_" + timeStamp + ".json";
            } else {
                propFilename = "measurement_" + timeStamp + ".properties";
            }
        }
        final String propLocation = Paths.get(propFolder).resolve(propFilename).toString();
        seed = args.getLong("measurement.seed", 123);
        put("measurement.gitinfo", args.get("measurement.gitinfo", ""));
        int count = args.getInt("measurement.count", 5000);
        put("measurement.map", args.get("datareader.file", "unknown"));

        final boolean useMeasurementTimeAsRefTime = args.getBool("measurement.use_measurement_time_as_ref_time", false);
        if (useMeasurementTimeAsRefTime && !useJson) {
            throw new IllegalArgumentException("Using measurement time as reference time only works with json files");
        }

        GraphHopper hopper = new GraphHopperOSM() {
            @Override
            protected void prepareCH(boolean closeEarly) {
                StopWatch sw = new StopWatch().start();
                super.prepareCH(closeEarly);
                // note that we measure the total time of all (possibly edge&node) CH preparations
                put(Parameters.CH.PREPARE + "time", sw.stop().getMillis());
                int edges = getGraphHopperStorage().getEdges();
                if (!getCHPreparationHandler().getNodeBasedCHProfiles().isEmpty()) {
                    CHProfile chProfile = getCHPreparationHandler().getNodeBasedCHProfiles().get(0);
                    int edgesAndShortcuts = getGraphHopperStorage().getCHGraph(chProfile).getEdges();
                    put(Parameters.CH.PREPARE + "node.shortcuts", edgesAndShortcuts - edges);
                    put(Parameters.CH.PREPARE + "node.time", getCHPreparationHandler().getPreparation(chProfile).getTotalPrepareTime());
                }
                if (!getCHPreparationHandler().getEdgeBasedCHProfiles().isEmpty()) {
                    CHProfile chProfile = getCHPreparationHandler().getEdgeBasedCHProfiles().get(0);
                    int edgesAndShortcuts = getGraphHopperStorage().getCHGraph(chProfile).getEdges();
                    put(Parameters.CH.PREPARE + "edge.shortcuts", edgesAndShortcuts - edges);
                    put(Parameters.CH.PREPARE + "edge.time", getCHPreparationHandler().getPreparation(chProfile).getTotalPrepareTime());
                }
            }

            @Override
            protected void loadOrPrepareLM(boolean closeEarly) {
                StopWatch sw = new StopWatch().start();
                super.loadOrPrepareLM(closeEarly);
                put(Landmark.PREPARE + "time", sw.stop().getMillis());
            }

            @Override
            protected DataReader importData() throws IOException {
                StopWatch sw = new StopWatch().start();
                DataReader dr = super.importData();
                put("graph.import_time", sw.stop().getSeconds());
                return dr;
            }
        };

<<<<<<< HEAD
        CustomModel customModel = createCustomModel();
        hopper.putCustomModel(customModel.toString(), customModel);

        // add more encoded values for CustomModel
        if (!args.has("graph.encoded_values"))
            args.put("graph.encoded_values", "max_width,max_height,toll,hazmat");
        hopper.init(new GraphHopperConfig(args)).
=======
        hopper.init(createConfigFromArgs(args)).
>>>>>>> 3a163c15
                // use server to allow path simplification
                        forServer();
        if (cleanGraph) {
            hopper.clean();
        }

        hopper.getCHPreparationHandler().setDisablingAllowed(true);
        hopper.getLMPreparationHandler().setDisablingAllowed(true);
        hopper.importOrLoad();

        GraphHopperStorage g = hopper.getGraphHopperStorage();
        EncodingManager encodingManager = hopper.getEncodingManager();
        if (encodingManager.fetchEdgeEncoders().size() != 1) {
            throw new IllegalArgumentException("There has to be exactly one encoder for each measurement");
        }
        FlagEncoder encoder = encodingManager.fetchEdgeEncoders().get(0);
        String vehicleStr = encoder.toString();

        StopWatch sw = new StopWatch().start();
        try {
            maxNode = g.getNodes();
            boolean isCH = false;
            boolean isLM = false;
            final boolean runSlow = args.getBool("measurement.run_slow_routing", true);
            GHBitSet allowedEdges = printGraphDetails(g, vehicleStr);
            printMiscUnitPerfTests(g, isCH, encoder, count * 100, allowedEdges);
            printLocationIndexQuery(g, hopper.getLocationIndex(), count);
            String blockAreaStr = "49.394664,11.144428,49.348388,11.144943,49.355768,11.227169,49.411643,11.227512";
            if (runSlow) {
                printTimeOfRouteQuery(hopper, new QuerySettings("routing", vehicleStr, count / 20, isCH, isLM).
                        withInstructions());
<<<<<<< HEAD
                printTimeOfRouteQuery(hopper, new QuerySettings("routing_edge", vehicleStr, count / 30, isCH, isLM).
                        withInstructions().edgeBased());
                printTimeOfRouteQuery(hopper, new QuerySettings("routing_custom", customModel.toString(), count / 30, isCH, isLM).
                        withInstructions().customModel(customModel));
                printTimeOfRouteQuery(hopper, new QuerySettings("routing_block_area", vehicleStr, count / 30, isCH, isLM).
=======
                if (encoder.supportsTurnCosts()) {
                    printTimeOfRouteQuery(hopper, new QuerySettings("routing_edge", vehicleStr, count / 20, isCH, isLM).
                            withInstructions().edgeBased());
                }
                printTimeOfRouteQuery(hopper, new QuerySettings("routing_block_area", vehicleStr, count / 20, isCH, isLM).
>>>>>>> 3a163c15
                        withInstructions().blockArea(blockAreaStr));
            }

            if (hopper.getLMPreparationHandler().isEnabled()) {
                System.gc();
                isLM = true;
                for (int activeLMCount : Arrays.asList(4, 8, 12, 16)) {
                    printTimeOfRouteQuery(hopper, new QuerySettings("routingLM" + activeLMCount, vehicleStr, count / 4, isCH, isLM).
                            withInstructions().activeLandmarks(activeLMCount));
                    if (encoder.supportsTurnCosts()) {
                        printTimeOfRouteQuery(hopper, new QuerySettings("routingLM" + activeLMCount + "_edge", vehicleStr, count / 4, isCH, isLM).
                                withInstructions().activeLandmarks(activeLMCount).edgeBased());
                    }
                }

                final int activeLMCount = 8;
                printTimeOfRouteQuery(hopper, new QuerySettings("routingLM" + activeLMCount + "_block_area", vehicleStr, count / 4, isCH, isLM).
                        withInstructions().activeLandmarks(activeLMCount).blockArea(blockAreaStr));
                printTimeOfRouteQuery(hopper, new QuerySettings("routingLM" + activeLMCount + "_custom", customModel.toString(), count / 5, isCH, isLM).
                        withInstructions().activeLandmarks(activeLMCount).customModel(customModel));
                // compareRouting(hopper, vehicleStr, count / 5);
            }

            if (hopper.getCHPreparationHandler().isEnabled()) {
                isCH = true;
                isLM = false;
//                compareCHWithAndWithoutSOD(hopper, vehicleStr, count/5);
                System.gc();
                if (!hopper.getCHPreparationHandler().getNodeBasedCHProfiles().isEmpty()) {
                    CHProfile chProfile = hopper.getCHPreparationHandler().getNodeBasedCHProfiles().get(0);
                    CHGraph lg = g.getCHGraph(chProfile);
                    fillAllowedEdges(lg.getAllEdges(), allowedEdges);
                    printMiscUnitPerfTests(lg, isCH, encoder, count * 100, allowedEdges);
                    printTimeOfRouteQuery(hopper, new QuerySettings("routingCH", vehicleStr, count, isCH, isLM).
                            withInstructions().sod());
                    printTimeOfRouteQuery(hopper, new QuerySettings("routingCH_alt", vehicleStr, count / 10, isCH, isLM).
                            withInstructions().sod().alternative());
                    printTimeOfRouteQuery(hopper, new QuerySettings("routingCH_with_hints", vehicleStr, count, isCH, isLM).
                            withInstructions().sod().withPointHints());
                    printTimeOfRouteQuery(hopper, new QuerySettings("routingCH_no_sod", vehicleStr, count, isCH, isLM).
                            withInstructions());
                    printTimeOfRouteQuery(hopper, new QuerySettings("routingCH_no_instr", vehicleStr, count, isCH, isLM).
                            sod());
                    printTimeOfRouteQuery(hopper, new QuerySettings("routingCH_full", vehicleStr, count, isCH, isLM).
                            withInstructions().withPointHints().sod().simplify());
                }
                if (!hopper.getCHPreparationHandler().getEdgeBasedCHProfiles().isEmpty()) {
                    printTimeOfRouteQuery(hopper, new QuerySettings("routingCH_edge", vehicleStr, count, isCH, isLM).
                            edgeBased().withInstructions());
                    printTimeOfRouteQuery(hopper, new QuerySettings("routingCH_edge_no_instr", vehicleStr, count, isCH, isLM).
                            edgeBased());
                    printTimeOfRouteQuery(hopper, new QuerySettings("routingCH_edge_full", vehicleStr, count, isCH, isLM).
                            edgeBased().withInstructions().withPointHints().simplify());
                }
            }
        } catch (Exception ex) {
            logger.error("Problem while measuring " + graphLocation, ex);
            put("error", ex.toString());
        } finally {
            put("gh.gitinfo", Constants.GIT_INFO != null ? Constants.GIT_INFO.toString() : "unknown");
            put("measurement.count", count);
            put("measurement.seed", seed);
            put("measurement.time", sw.stop().getMillis());
            System.gc();
            put("measurement.totalMB", getTotalMB());
            put("measurement.usedMB", getUsedMB());

            if (!isEmpty(summaryLocation)) {
                writeSummary(summaryLocation, propLocation);
            }
            if (useJson) {
                storeJson(propLocation, useMeasurementTimeAsRefTime);
            } else {
                storeProperties(propLocation);
            }
        }
    }

    private GraphHopperConfig createConfigFromArgs(PMap args) {
        GraphHopperConfig ghConfig = new GraphHopperConfig(args);
        String encodingManagerString = args.get("graph.flag_encoders", "car");
        List<FlagEncoder> tmpEncoders = EncodingManager.create(encodingManagerString).fetchEdgeEncoders();
        if (tmpEncoders.size() != 1) {
            logger.warn("You configured multiple encoders, only the first one is used for the measurements");
        }
        String vehicle = tmpEncoders.get(0).toString();
        boolean turnCosts = tmpEncoders.get(0).supportsTurnCosts();
        weighting = args.get("measurement.weighting", weighting);
        boolean useCHEdge = args.getBool("measurement.ch.edge", true);
        boolean useCHNode = args.getBool("measurement.ch.node", true);
        boolean useLM = args.getBool("measurement.lm", true);
        List<ProfileConfig> profiles = new ArrayList<>();
        profiles.add(new ProfileConfig("profile_no_tc").setVehicle(vehicle).setWeighting(weighting).setTurnCosts(false));
        if (turnCosts) {
            profiles.add(new ProfileConfig("profile_tc").setVehicle(vehicle).setWeighting(weighting).setTurnCosts(true));
        }
        ghConfig.setProfiles(profiles);

        List<CHProfileConfig> chProfiles = new ArrayList<>();
        if (useCHNode)
            chProfiles.add(new CHProfileConfig("profile_no_tc"));
        if (useCHEdge)
            chProfiles.add(new CHProfileConfig("profile_tc"));
        ghConfig.setCHProfiles(chProfiles);
        if (useLM) {
            String lmProfile = turnCosts ? "profile_tc" : "profile_no_tc";
            ghConfig.setLMProfiles(Collections.singletonList(new LMProfileConfig(lmProfile)));
        }
        return ghConfig;
    }

    private static class QuerySettings {
        private final String prefix, vehicle;
        private final int count;
        final boolean ch, lm;
        int activeLandmarks = -1;
        boolean withInstructions, withPointHints, sod, edgeBased, simplify, alternative;
        String blockArea;
        CustomModel customModel;

        QuerySettings(String prefix, String vehicle, int count, boolean isCH, boolean isLM) {
            this.vehicle = vehicle;
            this.prefix = prefix;
            this.count = count;
            this.ch = isCH;
            this.lm = isLM;
        }

        QuerySettings withInstructions() {
            this.withInstructions = true;
            return this;
        }

        QuerySettings withPointHints() {
            this.withPointHints = true;
            return this;
        }

        QuerySettings sod() {
            sod = true;
            return this;
        }

        QuerySettings activeLandmarks(int alm) {
            this.activeLandmarks = alm;
            return this;
        }

        QuerySettings edgeBased() {
            this.edgeBased = true;
            return this;
        }

        QuerySettings simplify() {
            this.simplify = true;
            return this;
        }

        QuerySettings alternative() {
            alternative = true;
            return this;
        }

        QuerySettings blockArea(String str) {
            blockArea = str;
            return this;
        }

        public QuerySettings customModel(CustomModel customModel) {
            this.customModel = customModel;
            return this;
        }

        public CustomModel customModel() {
            return customModel;
        }
    }

    void fillAllowedEdges(AllEdgesIterator iter, GHBitSet bs) {
        bs.clear();
        while (iter.next()) {
            bs.add(iter.getEdge());
        }
    }

    private GHBitSet printGraphDetails(GraphHopperStorage g, String vehicleStr) {
        // graph size (edge, node and storage size)
        put("graph.nodes", g.getNodes());
        put("graph.edges", g.getAllEdges().length());
        put("graph.size_in_MB", g.getCapacity() / MB);
        put("graph.encoder", vehicleStr);

        AllEdgesIterator iter = g.getAllEdges();
        final int maxEdgesId = g.getAllEdges().length();
        final GHBitSet allowedEdges = new GHBitSetImpl(maxEdgesId);
        fillAllowedEdges(iter, allowedEdges);
        put("graph.valid_edges", allowedEdges.getCardinality());
        return allowedEdges;
    }

    private void printLocationIndexQuery(Graph g, final LocationIndex idx, int count) {
        count *= 2;
        final BBox bbox = g.getBounds();
        final double latDelta = bbox.maxLat - bbox.minLat;
        final double lonDelta = bbox.maxLon - bbox.minLon;
        final Random rand = new Random(seed);
        MiniPerfTest miniPerf = new MiniPerfTest() {
            @Override
            public int doCalc(boolean warmup, int run) {
                double lat = rand.nextDouble() * latDelta + bbox.minLat;
                double lon = rand.nextDouble() * lonDelta + bbox.minLon;
                int val = idx.findClosest(lat, lon, EdgeFilter.ALL_EDGES).getClosestNode();
//                if (!warmup && val >= 0)
//                    list.add(val);

                return val;
            }
        }.setIterations(count).start();

        print("location_index", miniPerf);
    }

    private void printMiscUnitPerfTests(final Graph graph, boolean isCH, final FlagEncoder encoder,
                                        int count, final GHBitSet allowedEdges) {
        final Random rand = new Random(seed);
        String description = "";
        if (isCH) {
            description = "CH";
            CHGraph lg = (CHGraph) graph;
            final CHEdgeExplorer chExplorer = lg.createEdgeExplorer(new LevelEdgeFilter(lg));
            MiniPerfTest miniPerf = new MiniPerfTest() {
                @Override
                public int doCalc(boolean warmup, int run) {
                    int nodeId = rand.nextInt(maxNode);
                    return GHUtility.count(chExplorer.setBaseNode(nodeId));
                }
            }.setIterations(count).start();
            print("unit_testsCH.level_edge_state_next", miniPerf);

            final CHEdgeExplorer chExplorer2 = lg.createEdgeExplorer();
            miniPerf = new MiniPerfTest() {
                @Override
                public int doCalc(boolean warmup, int run) {
                    int nodeId = rand.nextInt(maxNode);
                    CHEdgeIterator iter = chExplorer2.setBaseNode(nodeId);
                    while (iter.next()) {
                        if (iter.isShortcut())
                            nodeId += (int) iter.getWeight();
                    }
                    return nodeId;
                }
            }.setIterations(count).start();
            print("unit_testsCH.get_weight", miniPerf);
        }

        EdgeFilter outFilter = DefaultEdgeFilter.outEdges(encoder);
        final EdgeExplorer outExplorer = graph.createEdgeExplorer(outFilter);
        MiniPerfTest miniPerf = new MiniPerfTest() {
            @Override
            public int doCalc(boolean warmup, int run) {
                int nodeId = rand.nextInt(maxNode);
                return GHUtility.count(outExplorer.setBaseNode(nodeId));
            }
        }.setIterations(count).start();
        print("unit_tests" + description + ".out_edge_state_next", miniPerf);

        final EdgeExplorer allExplorer = graph.createEdgeExplorer();
        miniPerf = new MiniPerfTest() {
            @Override
            public int doCalc(boolean warmup, int run) {
                int nodeId = rand.nextInt(maxNode);
                return GHUtility.count(allExplorer.setBaseNode(nodeId));
            }
        }.setIterations(count).start();
        print("unit_tests" + description + ".all_edge_state_next", miniPerf);

        final int maxEdgesId = graph.getAllEdges().length();
        miniPerf = new MiniPerfTest() {
            @Override
            public int doCalc(boolean warmup, int run) {
                while (true) {
                    int edgeId = rand.nextInt(maxEdgesId);
                    if (allowedEdges.contains(edgeId))
                        return graph.getEdgeIteratorState(edgeId, Integer.MIN_VALUE).getEdge();
                }
            }
        }.setIterations(count).start();
        print("unit_tests" + description + ".get_edge_state", miniPerf);
    }

    private void compareRouting(final GraphHopper hopper, String vehicle, int count) {
        logger.info("Comparing " + count + " routes. Differences will be printed to stderr.");
        String algo = Algorithms.ASTAR_BI;
        final Random rand = new Random(seed);
        final Graph g = hopper.getGraphHopperStorage();
        final NodeAccess na = g.getNodeAccess();

        for (int i = 0; i < count; i++) {
            int from = rand.nextInt(maxNode);
            int to = rand.nextInt(maxNode);

            double fromLat = na.getLatitude(from);
            double fromLon = na.getLongitude(from);
            double toLat = na.getLatitude(to);
            double toLon = na.getLongitude(to);
            GHRequest req = new GHRequest(fromLat, fromLon, toLat, toLon).
                    setWeighting(weighting).
                    setVehicle(vehicle).
                    setAlgorithm(algo);

            GHResponse lmRsp = hopper.route(req);
            req.getHints().put(Landmark.DISABLE, true);
            GHResponse originalRsp = hopper.route(req);

            String locStr = " iteration " + i + ". " + fromLat + "," + fromLon + " -> " + toLat + "," + toLon;
            if (lmRsp.hasErrors()) {
                if (originalRsp.hasErrors())
                    continue;
                logger.error("Error for LM but not for original response " + locStr);
            }

            String infoStr = " weight:" + lmRsp.getBest().getRouteWeight() + ", original: " + originalRsp.getBest().getRouteWeight()
                    + " distance:" + lmRsp.getBest().getDistance() + ", original: " + originalRsp.getBest().getDistance()
                    + " time:" + round2(lmRsp.getBest().getTime() / 1000) + ", original: " + round2(originalRsp.getBest().getTime() / 1000)
                    + " points:" + lmRsp.getBest().getPoints().size() + ", original: " + originalRsp.getBest().getPoints().size();

            if (Math.abs(1 - lmRsp.getBest().getRouteWeight() / originalRsp.getBest().getRouteWeight()) > 0.000001)
                logger.error("Too big weight difference for LM. " + locStr + infoStr);
        }
    }

    private void compareCHWithAndWithoutSOD(final GraphHopper hopper, String vehicle, int count) {
        logger.info("Comparing " + count + " routes for CH with and without stall on demand." +
                " Differences will be printed to stderr.");
        final Random rand = new Random(seed);
        final Graph g = hopper.getGraphHopperStorage();
        final NodeAccess na = g.getNodeAccess();

        for (int i = 0; i < count; i++) {
            int from = rand.nextInt(maxNode);
            int to = rand.nextInt(maxNode);

            double fromLat = na.getLatitude(from);
            double fromLon = na.getLongitude(from);
            double toLat = na.getLatitude(to);
            double toLon = na.getLongitude(to);
            GHRequest sodReq = new GHRequest(fromLat, fromLon, toLat, toLon).
                    setWeighting(weighting).
                    setVehicle(vehicle).
                    setAlgorithm(DIJKSTRA_BI);

            GHRequest noSodReq = new GHRequest(fromLat, fromLon, toLat, toLon).
                    setWeighting(weighting).
                    setVehicle(vehicle).
                    setAlgorithm(DIJKSTRA_BI);
            noSodReq.getHints().put("stall_on_demand", false);

            GHResponse sodRsp = hopper.route(sodReq);
            GHResponse noSodRsp = hopper.route(noSodReq);

            String locStr = " iteration " + i + ". " + fromLat + "," + fromLon + " -> " + toLat + "," + toLon;
            if (sodRsp.hasErrors()) {
                if (noSodRsp.hasErrors()) {
                    logger.info("Error with and without SOD");
                    continue;
                } else {
                    logger.error("Error with SOD but not without SOD" + locStr);
                    continue;
                }
            }
            String infoStr =
                    " weight:" + noSodRsp.getBest().getRouteWeight() + ", original: " + sodRsp.getBest().getRouteWeight()
                            + " distance:" + noSodRsp.getBest().getDistance() + ", original: " + sodRsp.getBest().getDistance()
                            + " time:" + round2(noSodRsp.getBest().getTime() / 1000) + ", original: " + round2(sodRsp.getBest().getTime() / 1000)
                            + " points:" + noSodRsp.getBest().getPoints().size() + ", original: " + sodRsp.getBest().getPoints().size();

            if (Math.abs(1 - noSodRsp.getBest().getRouteWeight() / sodRsp.getBest().getRouteWeight()) > 0.000001)
                logger.error("Too big weight difference for SOD. " + locStr + infoStr);
        }
    }

    private void printTimeOfRouteQuery(final GraphHopper hopper, final QuerySettings querySettings) {
        final Graph g = hopper.getGraphHopperStorage();
        final AtomicLong maxDistance = new AtomicLong(0);
        final AtomicLong minDistance = new AtomicLong(Long.MAX_VALUE);
        final AtomicLong distSum = new AtomicLong(0);
        final AtomicLong airDistSum = new AtomicLong(0);
        final AtomicLong altCount = new AtomicLong(0);
        final AtomicInteger failedCount = new AtomicInteger(0);
        final DistanceCalc distCalc = new DistanceCalcEarth();
        final AtomicLong visitedNodesSum = new AtomicLong(0);
        final AtomicLong maxVisitedNodes = new AtomicLong(0);
//        final AtomicLong extractTimeSum = new AtomicLong(0);
//        final AtomicLong calcPointsTimeSum = new AtomicLong(0);
//        final AtomicLong calcDistTimeSum = new AtomicLong(0);
//        final AtomicLong tmpDist = new AtomicLong(0);
        final Random rand = new Random(seed);
        final NodeAccess na = g.getNodeAccess();

        MiniPerfTest miniPerf = new MiniPerfTest() {
            EdgeExplorer edgeExplorer;

            @Override
            public int doCalc(boolean warmup, int run) {
                int from = rand.nextInt(maxNode);
                int to = rand.nextInt(maxNode);
                double fromLat = na.getLatitude(from);
                double fromLon = na.getLongitude(from);
                double toLat = na.getLatitude(to);
                double toLon = na.getLongitude(to);
<<<<<<< HEAD
                GHRequest req = new GHRequest(fromLat, fromLon, toLat, toLon);
                if (querySettings.customModel == null)
                    req.setWeighting("fastest").setVehicle(querySettings.vehicle);
                else
                    req.setWeighting(CustomWeighting.key(querySettings.vehicle));
=======
                GHRequest req = new GHRequest(fromLat, fromLon, toLat, toLon).
                        setWeighting(weighting).
                        setVehicle(querySettings.vehicle);
>>>>>>> 3a163c15

                req.getHints().put(CH.DISABLE, !querySettings.ch).
                        put("stall_on_demand", querySettings.sod).
                        put(Parameters.Routing.EDGE_BASED, querySettings.edgeBased).
                        put(Landmark.DISABLE, !querySettings.lm).
                        put(Landmark.ACTIVE_COUNT, querySettings.activeLandmarks).
                        put("instructions", querySettings.withInstructions);

                if (querySettings.alternative)
                    req.setAlgorithm(ALT_ROUTE);

                if (querySettings.withInstructions)
                    req.setPathDetails(Arrays.asList(Parameters.Details.AVERAGE_SPEED));

                if (querySettings.simplify) {
                    req.setPathDetails(Arrays.asList(Parameters.Details.AVERAGE_SPEED, Parameters.Details.EDGE_ID, Parameters.Details.STREET_NAME));
                } else {
                    // disable path simplification by setting the distance to zero
                    req.getHints().put(Parameters.Routing.WAY_POINT_MAX_DISTANCE, 0);
                }

                if (querySettings.blockArea != null)
                    req.getHints().put(BLOCK_AREA, querySettings.blockArea);

                if (querySettings.withPointHints) {
                    if (edgeExplorer == null)
                        edgeExplorer = g.createEdgeExplorer(DefaultEdgeFilter.allEdges(hopper.getEncodingManager().getEncoder(querySettings.vehicle)));
                    EdgeIterator iter = edgeExplorer.setBaseNode(from);
                    if (!iter.next())
                        throw new IllegalArgumentException("wrong 'from' when adding point hint");
                    EdgeIterator iter2 = edgeExplorer.setBaseNode(to);
                    if (!iter2.next())
                        throw new IllegalArgumentException("wrong 'to' when adding point hint");
                    req.setPointHints(Arrays.asList(iter.getName(), iter2.getName()));
                }

                // put(algo + ".approximation", "BeelineSimplification").
                // put(algo + ".epsilon", 2);

                GHResponse rsp = new GHResponse();
                try {
                    hopper.calcPaths(req, rsp, querySettings.customModel());
                } catch (Exception ex) {
                    // 'not found' can happen if import creates more than one subnetwork
                    throw new RuntimeException("Error while calculating route! "
                            + "nodes:" + from + " -> " + to + ", request:" + req, ex);
                }

                if (rsp.hasErrors()) {
                    if (!warmup)
                        failedCount.incrementAndGet();

                    if (rsp.getErrors().get(0).getMessage() == null)
                        rsp.getErrors().get(0).printStackTrace();
                    else if (!toLowerCase(rsp.getErrors().get(0).getMessage()).contains("not found"))
                        logger.error("errors should NOT happen in Measurement! " + req + " => " + rsp.getErrors());

                    return 0;
                }

                PathWrapper arsp = rsp.getBest();
                if (!warmup) {
                    long visitedNodes = rsp.getHints().getLong("visited_nodes.sum", 0);
                    visitedNodesSum.addAndGet(visitedNodes);
                    if (visitedNodes > maxVisitedNodes.get()) {
                        maxVisitedNodes.set(visitedNodes);
                    }

                    long dist = (long) arsp.getDistance();
                    distSum.addAndGet(dist);

                    airDistSum.addAndGet((long) distCalc.calcDist(fromLat, fromLon, toLat, toLon));

                    if (dist > maxDistance.get())
                        maxDistance.set(dist);

                    if (dist < minDistance.get())
                        minDistance.set(dist);

                    if (querySettings.alternative)
                        altCount.addAndGet(rsp.getAll().size());
                }

                return arsp.getPoints().getSize();
            }
        }.setIterations(querySettings.count).start();

        int count = querySettings.count - failedCount.get();

        // if using non-bidirectional algorithm make sure you exclude CH routing
        String algoStr = (querySettings.ch && !querySettings.edgeBased) ? Algorithms.DIJKSTRA_BI : Algorithms.ASTAR_BI;
        if (querySettings.ch && !querySettings.sod) {
            algoStr += "_no_sod";
        }
        String prefix = querySettings.prefix;
        put(prefix + ".guessed_algorithm", algoStr);
        put(prefix + ".failed_count", failedCount.get());
        put(prefix + ".distance_min", minDistance.get());
        put(prefix + ".distance_mean", (float) distSum.get() / count);
        put(prefix + ".air_distance_mean", (float) airDistSum.get() / count);
        put(prefix + ".distance_max", maxDistance.get());
        put(prefix + ".visited_nodes_mean", (float) visitedNodesSum.get() / count);
        put(prefix + ".visited_nodes_max", (float) maxVisitedNodes.get());
        put(prefix + ".alternative_rate", (float) altCount.get() / count);
        print(prefix, miniPerf);
    }

    void print(String prefix, MiniPerfTest perf) {
        logger.info(prefix + ": " + perf.getReport());
        put(prefix + ".sum", perf.getSum());
        put(prefix + ".min", perf.getMin());
        put(prefix + ".mean", perf.getMean());
        put(prefix + ".max", perf.getMax());
    }

    void put(String key, Object val) {
        properties.put(key, val);
    }

    private void storeJson(String jsonLocation, boolean useMeasurementTimeAsRefTime) {
        logger.info("storing measurement json in " + jsonLocation);
        Map<String, String> gitInfoMap = new HashMap<>();
        // add git info if available
        if (Constants.GIT_INFO != null) {
            properties.remove("gh.gitinfo");
            gitInfoMap.put("commitHash", Constants.GIT_INFO.getCommitHash());
            gitInfoMap.put("commitMessage", Constants.GIT_INFO.getCommitMessage());
            gitInfoMap.put("commitTime", Constants.GIT_INFO.getCommitTime());
            gitInfoMap.put("branch", Constants.GIT_INFO.getBranch());
            gitInfoMap.put("dirty", String.valueOf(Constants.GIT_INFO.isDirty()));
        }
        Map<String, Object> result = new HashMap<>();
        // add measurement time, use same format as git commit time
        String measurementTime = new SimpleDateFormat("yyy-MM-dd'T'HH:mm:ssZ").format(new Date());
        result.put("measurementTime", measurementTime);
        // set ref time, this is either the git commit time or the measurement time
        if (Constants.GIT_INFO != null && !useMeasurementTimeAsRefTime) {
            result.put("refTime", Constants.GIT_INFO.getCommitTime());
        } else {
            result.put("refTime", measurementTime);
        }
        result.put("periodicBuild", useMeasurementTimeAsRefTime);
        result.put("gitinfo", gitInfoMap);
        result.put("metrics", properties);
        try {
            File file = new File(jsonLocation);
            new ObjectMapper()
                    .writerWithDefaultPrettyPrinter()
                    .writeValue(file, result);
        } catch (IOException e) {
            logger.error("Problem while storing json in: " + jsonLocation, e);
        }
    }

    private CustomModel createCustomModel() {
        CustomModel customModel = new CustomModel() {
            @Override
            public String toString() {
                return "truck";
            }
        };
        customModel.setBase("car");
        customModel.setVehicleHeight(3.8);
        customModel.setVehicleWidth(2.5);
        // the default distance_factor for custom requests is currently 1 which makes it too different regarding speed
        // compared to a normal car request. So, set it to 0 for a fair speed comparison.
        customModel.setDistanceInfluence(0);

        Map<String, Object> map = new HashMap<>();
        map.put("motorway", 1.1);
        map.put("primary", 0.5);
        customModel.getPriority().put("road_class", map);
        map = new HashMap<>();
        map.put("no", 1.5);
        customModel.getPriority().put("toll", map);
        map = new HashMap<>();
        map.put("no", 0);
        customModel.getPriority().put("hazmat", map);

        map = new HashMap<>();
        map.put("motorway", 0.85);
        map.put("primary", 0.9);
        customModel.getSpeedFactor().put("road_class", map);

        customModel.setMaxSpeedFallback(110.0);

        return customModel;
    }

    private void storeProperties(String propLocation) {
        logger.info("storing measurement properties in " + propLocation);
        try (FileWriter fileWriter = new FileWriter(propLocation)) {
            String comment = "measurement finish, " + new Date().toString() + ", " + Constants.BUILD_DATE;
            fileWriter.append("#" + comment + "\n");
            for (Entry<String, Object> e : properties.entrySet()) {
                fileWriter.append(e.getKey());
                fileWriter.append("=");
                fileWriter.append(e.getValue().toString());
                fileWriter.append("\n");
            }
            fileWriter.flush();
        } catch (IOException e) {
            logger.error("Problem while storing properties in: " + propLocation, e);
        }
    }

    /**
     * Writes a selection of measurement results to a single line in
     * a file. Each run of the measurement class will append a new line.
     */
    private void writeSummary(String summaryLocation, String propLocation) {
        logger.info("writing summary to " + summaryLocation);
        // choose properties that should be in summary here
        String[] properties = {
                "graph.nodes",
                "graph.edges",
                "graph.import_time",
                CH.PREPARE + "time",
                CH.PREPARE + "node.time",
                CH.PREPARE + "edge.time",
                CH.PREPARE + "node.shortcuts",
                CH.PREPARE + "edge.shortcuts",
                Landmark.PREPARE + "time",
                "routing.distance_mean",
                "routing.mean",
                "routing.visited_nodes_mean",
                "routingCH.distance_mean",
                "routingCH.mean",
                "routingCH.visited_nodes_mean",
                "routingCH_no_instr.mean",
                "routingCH_full.mean",
                "routingCH_edge.distance_mean",
                "routingCH_edge.mean",
                "routingCH_edge.visited_nodes_mean",
                "routingCH_edge_no_instr.mean",
                "routingCH_edge_full.mean",
                "routingLM8.distance_mean",
                "routingLM8.mean",
                "routingLM8.visited_nodes_mean",
                "measurement.seed",
                "measurement.gitinfo",
                "measurement.timestamp"
        };
        File f = new File(summaryLocation);
        boolean writeHeader = !f.exists();
        try (FileWriter writer = new FileWriter(f, true)) {
            if (writeHeader)
                writer.write(getSummaryHeader(properties));
            writer.write(getSummaryLogLine(properties, propLocation));
        } catch (IOException e) {
            logger.error("Could not write summary to file '{}'", summaryLocation, e);
        }
    }

    private String getSummaryHeader(String[] properties) {
        StringBuilder sb = new StringBuilder("#");
        for (String p : properties) {
            String columnName = String.format("%" + getSummaryColumnWidth(p) + "s, ", p);
            sb.append(columnName);
        }
        sb.append("propertyFile");
        sb.append('\n');
        return sb.toString();
    }

    private String getSummaryLogLine(String[] properties, String propLocation) {
        StringBuilder sb = new StringBuilder(" ");
        for (String p : properties) {
            sb.append(getFormattedProperty(p));
        }
        sb.append(propLocation);
        sb.append('\n');
        return sb.toString();
    }

    private String getFormattedProperty(String property) {
        Object resultObj = properties.get(property);
        String result = resultObj == null ? "missing" : resultObj.toString();
        // limit number of decimal places for floating point numbers
        try {
            double doubleValue = Double.parseDouble(result.trim());
            if (doubleValue != (long) doubleValue) {
                result = String.format(Locale.US, "%.2f", doubleValue);
            }
        } catch (NumberFormatException e) {
            // its not a number, never mind
        }
        return String.format(Locale.US, "%" + getSummaryColumnWidth(property) + "s, ", result);
    }

    private int getSummaryColumnWidth(String p) {
        return Math.max(10, p.length());
    }
}<|MERGE_RESOLUTION|>--- conflicted
+++ resolved
@@ -143,17 +143,15 @@
             }
         };
 
-<<<<<<< HEAD
+        // TODO NOW make it working for CustomWeighting again
         CustomModel customModel = createCustomModel();
         hopper.putCustomModel(customModel.toString(), customModel);
 
         // add more encoded values for CustomModel
         if (!args.has("graph.encoded_values"))
             args.put("graph.encoded_values", "max_width,max_height,toll,hazmat");
-        hopper.init(new GraphHopperConfig(args)).
-=======
-        hopper.init(createConfigFromArgs(args)).
->>>>>>> 3a163c15
+
+        hopper.init(createConfigFromArgs(args, customModel)).
                 // use server to allow path simplification
                         forServer();
         if (cleanGraph) {
@@ -185,19 +183,13 @@
             if (runSlow) {
                 printTimeOfRouteQuery(hopper, new QuerySettings("routing", vehicleStr, count / 20, isCH, isLM).
                         withInstructions());
-<<<<<<< HEAD
-                printTimeOfRouteQuery(hopper, new QuerySettings("routing_edge", vehicleStr, count / 30, isCH, isLM).
-                        withInstructions().edgeBased());
-                printTimeOfRouteQuery(hopper, new QuerySettings("routing_custom", customModel.toString(), count / 30, isCH, isLM).
-                        withInstructions().customModel(customModel));
-                printTimeOfRouteQuery(hopper, new QuerySettings("routing_block_area", vehicleStr, count / 30, isCH, isLM).
-=======
                 if (encoder.supportsTurnCosts()) {
                     printTimeOfRouteQuery(hopper, new QuerySettings("routing_edge", vehicleStr, count / 20, isCH, isLM).
                             withInstructions().edgeBased());
                 }
+                printTimeOfRouteQuery(hopper, new QuerySettings("routing_custom", customModel.toString(), count / 30, isCH, isLM).
+                        withInstructions().customModel(customModel));
                 printTimeOfRouteQuery(hopper, new QuerySettings("routing_block_area", vehicleStr, count / 20, isCH, isLM).
->>>>>>> 3a163c15
                         withInstructions().blockArea(blockAreaStr));
             }
 
@@ -276,7 +268,7 @@
         }
     }
 
-    private GraphHopperConfig createConfigFromArgs(PMap args) {
+    private GraphHopperConfig createConfigFromArgs(PMap args, CustomModel customModel) {
         GraphHopperConfig ghConfig = new GraphHopperConfig(args);
         String encodingManagerString = args.get("graph.flag_encoders", "car");
         List<FlagEncoder> tmpEncoders = EncodingManager.create(encodingManagerString).fetchEdgeEncoders();
@@ -608,17 +600,11 @@
                 double fromLon = na.getLongitude(from);
                 double toLat = na.getLatitude(to);
                 double toLon = na.getLongitude(to);
-<<<<<<< HEAD
                 GHRequest req = new GHRequest(fromLat, fromLon, toLat, toLon);
                 if (querySettings.customModel == null)
-                    req.setWeighting("fastest").setVehicle(querySettings.vehicle);
+                    req.setWeighting(weighting).setVehicle(querySettings.vehicle);
                 else
-                    req.setWeighting(CustomWeighting.key(querySettings.vehicle));
-=======
-                GHRequest req = new GHRequest(fromLat, fromLon, toLat, toLon).
-                        setWeighting(weighting).
-                        setVehicle(querySettings.vehicle);
->>>>>>> 3a163c15
+                    req.getHints().put("profile", querySettings.vehicle);
 
                 req.getHints().put(CH.DISABLE, !querySettings.ch).
                         put("stall_on_demand", querySettings.sod).
