--- conflicted
+++ resolved
@@ -214,15 +214,10 @@
                     continue;
                 }
 
-<<<<<<< HEAD
-                // compromise: mostly avoid expensive fetchWayGeometry which isn't yet fast for being used in Weighting.calc
-                BBox bbox = GHUtility.createBBox(na, edgeState);
-=======
                 // compromise: avoid expensive fetch of pillar nodes, which isn't yet fast for being used in Weighting.calc
                 if (bbox == null)
                     bbox = GHUtility.createBBox(edgeState);
 
->>>>>>> d27f9c35
                 Shape shape = blockedShapes.get(shapeIdx);
                 if (shape.getBounds().intersects(bbox)) {
                     if (pointList == null)
@@ -233,17 +228,5 @@
             }
             return false;
         }
-<<<<<<< HEAD
-
-        public BlockArea setQueryGraph(QueryGraph queryGraph) {
-            if (prepared)
-                throw new IllegalStateException("setGraph cannot be called multiple times");
-
-            prepared = true;
-            na = queryGraph.getNodeAccess();
-            return this;
-        }
-=======
->>>>>>> d27f9c35
     }
 }