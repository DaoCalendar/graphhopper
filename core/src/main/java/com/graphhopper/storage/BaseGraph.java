--- conflicted
+++ resolved
@@ -465,9 +465,8 @@
     }
 
     /**
-     * This method copies the
-     *
-     * @return to
+     * This method copies the properties of one {@link EdgeIteratorState} to another.
+     * @return the updated iterator the properties where copied to.
      */
     EdgeIteratorState copyProperties(EdgeIteratorState from, CommonEdgeIterator to) {
         boolean reverse = from.get(REVERSE_STATE);
@@ -1003,26 +1002,19 @@
                 selectEdgeAccess();
                 edgePointer = edgeAccess.toPointer(nextEdgeId);
                 edgeId = nextEdgeId;
-<<<<<<< HEAD
                 int nodeA = edgeAccess.getNodeA(edgePointer);
                 boolean baseNodeIsNodeA = baseNode == nodeA;
                 adjNode = baseNodeIsNodeA ? edgeAccess.getNodeB(edgePointer) : nodeA;
+
+                // TODO NOW, comment from master, do we still need this ?
+                // this does not properly work as reverse can be true from a previous edge state
+                // if (baseNode == adjNode && !reverse) reverse = true; else
+
                 reverse = !baseNodeIsNodeA;
                 freshFlags = false;
 
-                // position to next edge                
+                // position to next edge
                 nextEdgeId = baseNodeIsNodeA ? edgeAccess.getLinkA(edgePointer) : edgeAccess.getLinkB(edgePointer);
-=======
-                adjNode = edgeAccess.getOtherNode(baseNode, edgePointer);
-                freshFlags = false;
-
-                // this does not properly work as reverse can be true from a previous edge state
-                // if (baseNode == adjNode && !reverse) reverse = true; else
-
-                reverse = baseNode > adjNode;
-                // position to next edge
-                nextEdgeId = edgeAccess.getEdgeRef(baseNode, adjNode, edgePointer);
->>>>>>> 6db9079b
                 assert nextEdgeId != edgeId : ("endless loop detected for base node: " + baseNode + ", adj node: " + adjNode
                         + ", edge pointer: " + edgePointer + ", edge: " + edgeId);
 
