--- conflicted
+++ resolved
@@ -23,37 +23,23 @@
 import com.graphhopper.storage.GHDirectory;
 import com.graphhopper.util.Downloader;
 import com.graphhopper.util.Helper;
-import org.apache.xmlgraphics.image.codec.tiff.TIFFDecodeParam;
-import org.apache.xmlgraphics.image.codec.tiff.TIFFImageDecoder;
-import org.apache.xmlgraphics.image.codec.util.SeekableStream;
+//import org.apache.xmlgraphics.image.codec.tiff.TIFFDecodeParam;
+//import org.apache.xmlgraphics.image.codec.tiff.TIFFImageDecoder;
+//import org.apache.xmlgraphics.image.codec.util.SeekableStream;
 import org.slf4j.Logger;
 import org.slf4j.LoggerFactory;
 
-<<<<<<< HEAD
-// import java.awt.image.Raster;
-import java.io.*;
-=======
-import java.awt.image.Raster;
+//import java.awt.image.Raster;
 import java.io.File;
 import java.io.FileInputStream;
 import java.io.IOException;
 import java.io.InputStream;
->>>>>>> 9a81eb5f
 import java.net.SocketTimeoutException;
 import java.util.HashMap;
 import java.util.Map;
 import java.util.zip.ZipEntry;
 import java.util.zip.ZipInputStream;
 
-<<<<<<< HEAD
-// import org.apache.xmlgraphics.image.codec.tiff.TIFFDecodeParam;
-// import org.apache.xmlgraphics.image.codec.tiff.TIFFImageDecoder;
-// import org.apache.xmlgraphics.image.codec.util.SeekableStream;
-import org.slf4j.Logger;
-import org.slf4j.LoggerFactory;
-
-=======
->>>>>>> 9a81eb5f
 /**
  * Elevation data from CGIAR project http://srtm.csi.cgiar.org/ 'PROCESSED SRTM DATA VERSION 4.1'.
  * Every file covers a region of 5x5 degree. License granted for all people using GraphHopper:
@@ -170,15 +156,9 @@
     }
 
     @Override
-<<<<<<< HEAD
-    public double getEle( double lat, double lon )
-    {
-    	throw new UnsupportedOperationException("Not available on iOS");
+    public double getEle(double lat, double lon) {
+        throw new UnsupportedOperationException("Not available on iOS");
         /*// no data we can avoid the trouble
-=======
-    public double getEle(double lat, double lon) {
-        // no data we can avoid the trouble
->>>>>>> 9a81eb5f
         if (lat > 60 || lat < -60)
             return 0;
 
