/*
 *  Licensed to GraphHopper and Peter Karich under one or more contributor
 *  license agreements. See the NOTICE file distributed with this work for 
 *  additional information regarding copyright ownership.
 * 
 *  GraphHopper licenses this file to you under the Apache License, 
 *  Version 2.0 (the "License"); you may not use this file except in 
 *  compliance with the License. You may obtain a copy of the License at
 * 
 *       http://www.apache.org/licenses/LICENSE-2.0
 * 
 *  Unless required by applicable law or agreed to in writing, software
 *  distributed under the License is distributed on an "AS IS" BASIS,
 *  WITHOUT WARRANTIES OR CONDITIONS OF ANY KIND, either express or implied.
 *  See the License for the specific language governing permissions and
 *  limitations under the License.
 */
package com.graphhopper.reader;

import static com.graphhopper.util.Helper.nf;

import gnu.trove.list.TLongList;
import gnu.trove.list.array.TLongArrayList;
import gnu.trove.map.TIntLongMap;
import gnu.trove.map.TLongLongMap;
import gnu.trove.map.hash.TIntLongHashMap;
import gnu.trove.map.hash.TLongLongHashMap;
import gnu.trove.set.TLongSet;
import gnu.trove.set.hash.TLongHashSet;

import java.io.File;
import java.io.IOException;
import java.util.ArrayList;
import java.util.Collection;
import java.util.List;

//import javax.xml.stream.XMLStreamException;

import org.slf4j.Logger;
import org.slf4j.LoggerFactory;

import com.graphhopper.coll.GHLongIntBTree;
import com.graphhopper.coll.LongIntMap;
import com.graphhopper.reader.OSMTurnRelation.TurnCostTableEntry;
import com.graphhopper.reader.dem.ElevationProvider;
import com.graphhopper.routing.util.*;
import com.graphhopper.storage.*;
import com.graphhopper.util.*;
import com.graphhopper.util.shapes.GHPoint;
import gnu.trove.map.TLongObjectMap;
import gnu.trove.map.hash.TLongObjectHashMap;

import java.util.*;

/**
 * This class parses an OSM xml or pbf file and creates a graph from it. It does so in a two phase
 * parsing processes in order to reduce memory usage compared to a single parsing processing.
 * <p>
 * 1. a) Reads ways from OSM file and stores all associated node ids in osmNodeIdToIndexMap. If a
 * node occurs once it is a pillar node and if more it is a tower node, otherwise
 * osmNodeIdToIndexMap returns EMPTY.
 * <p>
 * 1. b) Reads relations from OSM file. In case that the relation is a route relation, it stores
 * specific relation attributes required for routing into osmWayIdToRouteWeigthMap for all the ways
 * of the relation.
 * <p>
 * 2.a) Reads nodes from OSM file and stores lat+lon information either into the intermediate
 * datastructure for the pillar nodes (pillarLats/pillarLons) or, if a tower node, directly into the
 * graphStorage via setLatitude/setLongitude. It can also happen that a pillar node needs to be
 * transformed into a tower node e.g. via barriers or different speed values for one way.
 * <p>
 * 2.b) Reads ways OSM file and creates edges while calculating the speed etc from the OSM tags.
 * When creating an edge the pillar node information from the intermediate datastructure will be
 * stored in the way geometry of that edge.
 * <p>
 * @author Peter Karich
 */
public class OSMReader implements DataReader
{
    protected static final int EMPTY = -1;
    // pillar node is >= 3
    protected static final int PILLAR_NODE = 1;
    // tower node is <= -3
    protected static final int TOWER_NODE = -2;
    private static final Logger logger = LoggerFactory.getLogger(OSMReader.class);
    private long locations;
    private long skippedLocations;
    private final GraphStorage ghStorage;
    private final Graph graph;
    private final NodeAccess nodeAccess;
    private EncodingManager encodingManager = null;
    private int workerThreads = -1;
    protected long zeroCounter = 0;
    // Using the correct Map<Long, Integer> is hard. We need a memory efficient and fast solution for big data sets!
    //
    // very slow: new SparseLongLongArray
    // only append and update possible (no unordered storage like with this doubleParse): new OSMIDMap
    // same here: not applicable as ways introduces the nodes in 'wrong' order: new OSMIDSegmentedMap
    // memory overhead due to open addressing and full rehash:
    //        nodeOsmIdToIndexMap = new BigLongIntMap(expectedNodes, EMPTY);
    // smaller memory overhead for bigger data sets because of avoiding a "rehash"
    // remember how many times a node was used to identify tower nodes
    private LongIntMap osmNodeIdToInternalNodeMap;
    private TLongLongHashMap osmNodeIdToNodeFlagsMap;
    private TLongLongHashMap osmWayIdToRouteWeightMap;
    // stores osm way ids used by relations to identify which edge ids needs to be mapped later
    private TLongHashSet osmWayIdSet = new TLongHashSet();
    private TIntLongMap edgeIdToOsmWayIdMap;
    private final TLongList barrierNodeIds = new TLongArrayList();
    protected PillarInfo pillarInfo;
    private final DistanceCalc distCalc = Helper.DIST_EARTH;
    private final DistanceCalc3D distCalc3D = Helper.DIST_3D;
    private final DouglasPeucker simplifyAlgo = new DouglasPeucker();
    private boolean doSimplify = true;
    private int nextTowerId = 0;
    private int nextPillarId = 0;
    // negative but increasing to avoid clash with custom created OSM files
    private long newUniqueOsmId = -Long.MAX_VALUE;
    private ElevationProvider eleProvider = ElevationProvider.NOOP;
    private final boolean exitOnlyPillarNodeException = true;
    private File osmFile;
    private final Map<FlagEncoder, EdgeExplorer> outExplorerMap = new HashMap<FlagEncoder, EdgeExplorer>();
    private final Map<FlagEncoder, EdgeExplorer> inExplorerMap = new HashMap<FlagEncoder, EdgeExplorer>();

    public OSMReader( GraphHopperStorage ghStorage )
    {
        this.ghStorage = ghStorage;
        this.graph = ghStorage;
        this.nodeAccess = graph.getNodeAccess();

        osmNodeIdToInternalNodeMap = new GHLongIntBTree(200);
        osmNodeIdToNodeFlagsMap = new TLongLongHashMap(200, .5f, 0, 0);
        osmWayIdToRouteWeightMap = new TLongLongHashMap(200, .5f, 0, 0);
        pillarInfo = new PillarInfo(nodeAccess.is3D(), ghStorage.getDirectory());
    }

    @Override
    public void readGraph() throws IOException
    {
        if (encodingManager == null)
            throw new IllegalStateException("Encoding manager was not set.");

        if (osmFile == null)
            throw new IllegalStateException("No OSM file specified");

        if (!osmFile.exists())
            throw new IllegalStateException("Your specified OSM file does not exist:" + osmFile.getAbsolutePath());

        StopWatch sw1 = new StopWatch().start();
        preProcess(osmFile);
        sw1.stop();

        StopWatch sw2 = new StopWatch().start();
        writeOsm2Graph(osmFile);
        sw2.stop();

        logger.info("time(pass1): " + (int) sw1.getSeconds() + " pass2: " + (int) sw2.getSeconds() + " total:"
                + ((int) (sw1.getSeconds() + sw2.getSeconds())));
    }

    /**
     * Preprocessing of OSM file to select nodes which are used for highways. This allows a more
     * compact graph data structure.
     */
    void preProcess( File osmFile )
    {
        
    }

    private void prepareRestrictionRelation( OSMRelation relation )
    {
        OSMTurnRelation turnRelation = createTurnRelation(relation);
        if (turnRelation != null)
        {
            getOsmWayIdSet().add(turnRelation.getOsmIdFrom());
            getOsmWayIdSet().add(turnRelation.getOsmIdTo());
        }
    }

    /**
     * @return all required osmWayIds to process e.g. relations.
     */
    private TLongSet getOsmWayIdSet()
    {
        return osmWayIdSet;
    }

    private TIntLongMap getEdgeIdToOsmWayIdMap()
    {
        if (edgeIdToOsmWayIdMap == null)
            edgeIdToOsmWayIdMap = new TIntLongHashMap(getOsmWayIdSet().size(), 0.5f, -1, -1);

        return edgeIdToOsmWayIdMap;
    }

    /**
     * Filter ways but do not analyze properties wayNodes will be filled with participating node
     * ids.
     * <p>
     * @return true the current xml entry is a way entry and has nodes
     */
    boolean filterWay( OSMWay item )
    {
        // ignore broken geometry
        if (item.getNodes().size() < 2)
            return false;

        // ignore multipolygon geometry
        if (!item.hasTags())
            return false;

        return encodingManager.acceptWay(item) > 0;
    }

    /**
     * Creates the edges and nodes files from the specified osm file.
     */
    private void writeOsm2Graph( File osmFile )
    {
<<<<<<< HEAD
        
=======
        int tmp = (int) Math.max(getNodeMap().getSize() / 50, 100);
        logger.info("creating graph. Found nodes (pillar+tower):" + nf(getNodeMap().getSize()) + ", " + Helper.getMemInfo());
        ghStorage.create(tmp);
        long wayStart = -1;
        long relationStart = -1;
        long counter = 1;
        OSMInputFile in = null;
        try
        {
            in = new OSMInputFile(osmFile).setWorkerThreads(workerThreads).open();
            LongIntMap nodeFilter = getNodeMap();

            OSMElement item;
            while ((item = in.getNext()) != null)
            {
                switch (item.getType())
                {
                    case OSMElement.NODE:
                        if (nodeFilter.get(item.getId()) != -1)
                        {
                            processNode((OSMNode) item);
                        }
                        break;

                    case OSMElement.WAY:
                        if (wayStart < 0)
                        {
                            logger.info(nf(counter) + ", now parsing ways");
                            wayStart = counter;
                        }
                        processWay((OSMWay) item);
                        break;
                    case OSMElement.RELATION:
                        if (relationStart < 0)
                        {
                            logger.info(nf(counter) + ", now parsing relations");
                            relationStart = counter;
                        }
                        processRelation((OSMRelation) item);
                        break;
                }
                if (++counter % 100000000 == 0)
                {
                    logger.info(nf(counter) + ", locs:" + nf(locations) + " (" + skippedLocations + ") " + Helper.getMemInfo());
                }
            }

            // logger.info("storage nodes:" + storage.nodes() + " vs. graph nodes:" + storage.getGraph().nodes());
        } catch (Exception ex)
        {
            throw new RuntimeException("Couldn't process file " + osmFile + ", error: " + ex.getMessage(), ex);
        } finally
        {
            Helper.close(in);
        }

        finishedReading();
        if (graph.getNodes() == 0)
            throw new IllegalStateException("osm must not be empty. read " + counter + " lines and " + locations + " locations");
>>>>>>> c7497d11
    }

    /**
     * Process properties, encode flags and create edges for the way.
     */
    void processWay( OSMWay way )
    {
        if (way.getNodes().size() < 2)
            return;

        // ignore multipolygon geometry
        if (!way.hasTags())
            return;

        long wayOsmId = way.getId();

        long includeWay = encodingManager.acceptWay(way);
        if (includeWay == 0)
            return;

        long relationFlags = getRelFlagsMap().get(way.getId());

        // TODO move this after we have created the edge and know the coordinates => encodingManager.applyWayTags
        // estimate length of the track e.g. for ferry speed calculation
        TLongList osmNodeIds = way.getNodes();
        if (osmNodeIds.size() > 1)
        {
            int first = getNodeMap().get(osmNodeIds.get(0));
            int last = getNodeMap().get(osmNodeIds.get(osmNodeIds.size() - 1));
            double firstLat = getTmpLatitude(first), firstLon = getTmpLongitude(first);
            double lastLat = getTmpLatitude(last), lastLon = getTmpLongitude(last);
            if (!Double.isNaN(firstLat) && !Double.isNaN(firstLon) && !Double.isNaN(lastLat) && !Double.isNaN(lastLon))
            {
                double estimatedDist = distCalc.calcDist(firstLat, firstLon, lastLat, lastLon);
                way.setTag("estimated_distance", estimatedDist);
                way.setTag("estimated_center", new GHPoint((firstLat + lastLat) / 2, (firstLon + lastLon) / 2));
            }
        }

        long wayFlags = encodingManager.handleWayTags(way, includeWay, relationFlags);
        if (wayFlags == 0)
            return;

        List<EdgeIteratorState> createdEdges = new ArrayList<EdgeIteratorState>();
        // look for barriers along the way
        final int size = osmNodeIds.size();
        int lastBarrier = -1;
        for (int i = 0; i < size; i++)
        {
            long nodeId = osmNodeIds.get(i);
            long nodeFlags = getNodeFlagsMap().get(nodeId);
            // barrier was spotted and way is otherwise passable for that mode of travel
            if (nodeFlags > 0)
            {
                if ((nodeFlags & wayFlags) > 0)
                {
                    // remove barrier to avoid duplicates
                    getNodeFlagsMap().put(nodeId, 0);

                    // create shadow node copy for zero length edge
                    long newNodeId = addBarrierNode(nodeId);
                    if (i > 0)
                    {
                        // start at beginning of array if there was no previous barrier
                        if (lastBarrier < 0)
                            lastBarrier = 0;

                        // add way up to barrier shadow node
                        long transfer[] = osmNodeIds.toArray(lastBarrier, i - lastBarrier + 1);
                        transfer[transfer.length - 1] = newNodeId;
                        TLongList partIds = new TLongArrayList(transfer);
                        createdEdges.addAll(addOSMWay(partIds, wayFlags, wayOsmId));

                        // create zero length edge for barrier
                        createdEdges.addAll(addBarrierEdge(newNodeId, nodeId, wayFlags, nodeFlags, wayOsmId));
                    } else
                    {
                        // run edge from real first node to shadow node
                        createdEdges.addAll(addBarrierEdge(nodeId, newNodeId, wayFlags, nodeFlags, wayOsmId));

                        // exchange first node for created barrier node
                        osmNodeIds.set(0, newNodeId);
                    }
                    // remember barrier for processing the way behind it
                    lastBarrier = i;
                }
            }
        }

        // just add remainder of way to graph if barrier was not the last node
        if (lastBarrier >= 0)
        {
            if (lastBarrier < size - 1)
            {
                long transfer[] = osmNodeIds.toArray(lastBarrier, size - lastBarrier);
                TLongList partNodeIds = new TLongArrayList(transfer);
                createdEdges.addAll(addOSMWay(partNodeIds, wayFlags, wayOsmId));
            }
        } else
        {
            // no barriers - simply add the whole way
            createdEdges.addAll(addOSMWay(way.getNodes(), wayFlags, wayOsmId));
        }

        for (EdgeIteratorState edge : createdEdges)
        {
            encodingManager.applyWayTags(way, edge);
        }
    }

    /*public void processRelation( OSMRelation relation ) throws XMLStreamException
    {
        if (relation.hasTag("type", "restriction"))
        {
            OSMTurnRelation turnRelation = createTurnRelation(relation);
            if (turnRelation != null)
            {
                GraphExtension extendedStorage = graph.getExtension();
                if (extendedStorage instanceof TurnCostExtension)
                {
                    TurnCostExtension tcs = (TurnCostExtension) extendedStorage;
                    Collection<TurnCostTableEntry> entries = analyzeTurnRelation(turnRelation);
                    for (TurnCostTableEntry entry : entries)
                    {
                        tcs.addTurnInfo(entry.edgeFrom, entry.nodeVia, entry.edgeTo, entry.flags);
                    }
                }
            }
        }
    }*/

    public Collection<TurnCostTableEntry> analyzeTurnRelation( OSMTurnRelation turnRelation )
    {
        TLongObjectMap<TurnCostTableEntry> entries = new TLongObjectHashMap<OSMTurnRelation.TurnCostTableEntry>();

        for (FlagEncoder encoder : encodingManager.fetchEdgeEncoders())
        {
            for (TurnCostTableEntry entry : analyzeTurnRelation(encoder, turnRelation))
            {
                TurnCostTableEntry oldEntry = entries.get(entry.getItemId());
                if (oldEntry != null)
                {
                    // merging different encoders
                    oldEntry.flags |= entry.flags;
                } else
                {
                    entries.put(entry.getItemId(), entry);
                }
            }
        }

        return entries.valueCollection();
    }

    public Collection<TurnCostTableEntry> analyzeTurnRelation( FlagEncoder encoder, OSMTurnRelation turnRelation )
    {
        if (!encoder.supports(TurnWeighting.class))
            return Collections.emptyList();

        EdgeExplorer edgeOutExplorer = outExplorerMap.get(encoder);
        EdgeExplorer edgeInExplorer = inExplorerMap.get(encoder);

        if (edgeOutExplorer == null || edgeInExplorer == null)
        {
            edgeOutExplorer = graph.createEdgeExplorer(new DefaultEdgeFilter(encoder, false, true));
            outExplorerMap.put(encoder, edgeOutExplorer);

            edgeInExplorer = graph.createEdgeExplorer(new DefaultEdgeFilter(encoder, true, false));
            inExplorerMap.put(encoder, edgeInExplorer);
        }
        return turnRelation.getRestrictionAsEntries(encoder, edgeOutExplorer, edgeInExplorer, this);
    }

    /**
     * @return OSM way ID from specified edgeId. Only previously stored OSM-way-IDs are returned in
     * order to reduce memory overhead.
     */
    public long getOsmIdOfInternalEdge( int edgeId )
    {
        return getEdgeIdToOsmWayIdMap().get(edgeId);
    }

    public int getInternalNodeIdOfOsmNode( long nodeOsmId )
    {
        int id = getNodeMap().get(nodeOsmId);
        if (id < TOWER_NODE)
            return -id - 3;

        return EMPTY;
    }

    // TODO remove this ugly stuff via better preparsing phase! E.g. putting every tags etc into a helper file!
    double getTmpLatitude( int id )
    {
        if (id == EMPTY)
            return Double.NaN;
        if (id < TOWER_NODE)
        {
            // tower node
            id = -id - 3;
            return nodeAccess.getLatitude(id);
        } else if (id > -TOWER_NODE)
        {
            // pillar node
            id = id - 3;
            return pillarInfo.getLatitude(id);
        } else
            // e.g. if id is not handled from preparse (e.g. was ignored via isInBounds)
            return Double.NaN;
    }

    double getTmpLongitude( int id )
    {
        if (id == EMPTY)
            return Double.NaN;
        if (id < TOWER_NODE)
        {
            // tower node
            id = -id - 3;
            return nodeAccess.getLongitude(id);
        } else if (id > -TOWER_NODE)
        {
            // pillar node
            id = id - 3;
            return pillarInfo.getLon(id);
        } else
            // e.g. if id is not handled from preparse (e.g. was ignored via isInBounds)
            return Double.NaN;
    }

    private void processNode( OSMNode node )
    {
        if (isInBounds(node))
        {
            addNode(node);

            // analyze node tags for barriers
            if (node.hasTags())
            {
                long nodeFlags = encodingManager.handleNodeTags(node);
                if (nodeFlags != 0)
                    getNodeFlagsMap().put(node.getId(), nodeFlags);
            }

            locations++;
        } else
        {
            skippedLocations++;
        }
    }

    boolean addNode( OSMNode node )
    {
        int nodeType = getNodeMap().get(node.getId());
        if (nodeType == EMPTY)
            return false;

        double lat = node.getLat();
        double lon = node.getLon();
        double ele = getElevation(node);
        if (nodeType == TOWER_NODE)
        {
            addTowerNode(node.getId(), lat, lon, ele);
        } else if (nodeType == PILLAR_NODE)
        {
            pillarInfo.setNode(nextPillarId, lat, lon, ele);
            getNodeMap().put(node.getId(), nextPillarId + 3);
            nextPillarId++;
        }
        return true;
    }

    protected double getElevation( OSMNode node )
    {
        return eleProvider.getEle(node.getLat(), node.getLon());
    }

    void prepareWaysWithRelationInfo( OSMRelation osmRelation )
    {
        // is there at least one tag interesting for the registed encoders?
        if (encodingManager.handleRelationTags(osmRelation, 0) == 0)
            return;

        int size = osmRelation.getMembers().size();
        for (int index = 0; index < size; index++)
        {
            OSMRelation.Member member = osmRelation.getMembers().get(index);
            if (member.type() != OSMRelation.Member.WAY)
                continue;

            long osmId = member.ref();
            long oldRelationFlags = getRelFlagsMap().get(osmId);

            // Check if our new relation data is better comparated to the the last one
            long newRelationFlags = encodingManager.handleRelationTags(osmRelation, oldRelationFlags);
            if (oldRelationFlags != newRelationFlags)
                getRelFlagsMap().put(osmId, newRelationFlags);
        }
    }

    void prepareHighwayNode( long osmId )
    {
        int tmpIndex = getNodeMap().get(osmId);
        if (tmpIndex == EMPTY)
        {
            // osmId is used exactly once
            getNodeMap().put(osmId, PILLAR_NODE);
        } else if (tmpIndex > EMPTY)
        {
            // mark node as tower node as it occured at least twice times
            getNodeMap().put(osmId, TOWER_NODE);
        } else
        {
            // tmpIndex is already negative (already tower node)
        }
    }

    int addTowerNode( long osmId, double lat, double lon, double ele )
    {
        if (nodeAccess.is3D())
            nodeAccess.setNode(nextTowerId, lat, lon, ele);
        else
            nodeAccess.setNode(nextTowerId, lat, lon);

        int id = -(nextTowerId + 3);
        getNodeMap().put(osmId, id);
        nextTowerId++;
        return id;
    }

    /**
     * This method creates from an OSM way (via the osm ids) one or more edges in the graph.
     */
    Collection<EdgeIteratorState> addOSMWay( final TLongList osmNodeIds, final long flags, final long wayOsmId )
    {
        PointList pointList = new PointList(osmNodeIds.size(), nodeAccess.is3D());
        List<EdgeIteratorState> newEdges = new ArrayList<EdgeIteratorState>(5);
        int firstNode = -1;
        int lastIndex = osmNodeIds.size() - 1;
        int lastInBoundsPillarNode = -1;
        try
        {
            for (int i = 0; i < osmNodeIds.size(); i++)
            {
                long osmId = osmNodeIds.get(i);
                int tmpNode = getNodeMap().get(osmId);
                if (tmpNode == EMPTY)
                    continue;

                // skip osmIds with no associated pillar or tower id (e.g. !OSMReader.isBounds)
                if (tmpNode == TOWER_NODE)
                    continue;

                if (tmpNode == PILLAR_NODE)
                {
                    // In some cases no node information is saved for the specified osmId.
                    // ie. a way references a <node> which does not exist in the current file.
                    // => if the node before was a pillar node then convert into to tower node (as it is also end-standing).
                    if (!pointList.isEmpty() && lastInBoundsPillarNode > -TOWER_NODE)
                    {
                        // transform the pillar node to a tower node
                        tmpNode = lastInBoundsPillarNode;
                        tmpNode = handlePillarNode(tmpNode, osmId, null, true);
                        tmpNode = -tmpNode - 3;
                        if (pointList.getSize() > 1 && firstNode >= 0)
                        {
                            // TOWER node
                            newEdges.add(addEdge(firstNode, tmpNode, pointList, flags, wayOsmId));
                            pointList.clear();
                            pointList.add(nodeAccess, tmpNode);
                        }
                        firstNode = tmpNode;
                        lastInBoundsPillarNode = -1;
                    }
                    continue;
                }

                if (tmpNode <= -TOWER_NODE && tmpNode >= TOWER_NODE)
                    throw new AssertionError("Mapped index not in correct bounds " + tmpNode + ", " + osmId);

                if (tmpNode > -TOWER_NODE)
                {
                    boolean convertToTowerNode = i == 0 || i == lastIndex;
                    if (!convertToTowerNode)
                    {
                        lastInBoundsPillarNode = tmpNode;
                    }

                    // PILLAR node, but convert to towerNode if end-standing
                    tmpNode = handlePillarNode(tmpNode, osmId, pointList, convertToTowerNode);
                }

                if (tmpNode < TOWER_NODE)
                {
                    // TOWER node
                    tmpNode = -tmpNode - 3;
                    pointList.add(nodeAccess, tmpNode);
                    if (firstNode >= 0)
                    {
                        newEdges.add(addEdge(firstNode, tmpNode, pointList, flags, wayOsmId));
                        pointList.clear();
                        pointList.add(nodeAccess, tmpNode);
                    }
                    firstNode = tmpNode;
                }
            }
        } catch (RuntimeException ex)
        {
            logger.error("Couldn't properly add edge with osm ids:" + osmNodeIds, ex);
            if (exitOnlyPillarNodeException)
                throw ex;
        }
        return newEdges;
    }

    EdgeIteratorState addEdge( int fromIndex, int toIndex, PointList pointList, long flags, long wayOsmId )
    {
        // sanity checks
        if (fromIndex < 0 || toIndex < 0)
            throw new AssertionError("to or from index is invalid for this edge " + fromIndex + "->" + toIndex + ", points:" + pointList);
        if (pointList.getDimension() != nodeAccess.getDimension())
            throw new AssertionError("Dimension does not match for pointList vs. nodeAccess " + pointList.getDimension() + " <-> " + nodeAccess.getDimension());

        double towerNodeDistance = 0;
        double prevLat = pointList.getLatitude(0);
        double prevLon = pointList.getLongitude(0);
        double prevEle = pointList.is3D() ? pointList.getElevation(0) : Double.NaN;
        double lat, lon, ele = Double.NaN;
        PointList pillarNodes = new PointList(pointList.getSize() - 2, nodeAccess.is3D());
        int nodes = pointList.getSize();
        for (int i = 1; i < nodes; i++)
        {
            // we could save some lines if we would use pointList.calcDistance(distCalc);
            lat = pointList.getLatitude(i);
            lon = pointList.getLongitude(i);
            if (pointList.is3D())
            {
                ele = pointList.getElevation(i);
                towerNodeDistance += distCalc3D.calcDist(prevLat, prevLon, prevEle, lat, lon, ele);
                prevEle = ele;
            } else
                towerNodeDistance += distCalc.calcDist(prevLat, prevLon, lat, lon);
            prevLat = lat;
            prevLon = lon;
            if (nodes > 2 && i < nodes - 1)
            {
                if (pillarNodes.is3D())
                    pillarNodes.add(lat, lon, ele);
                else
                    pillarNodes.add(lat, lon);
            }
        }
        if (towerNodeDistance < 0.0001)
        {
            // As investigation shows often two paths should have crossed via one identical point 
            // but end up in two very close points.
            zeroCounter++;
            towerNodeDistance = 0.0001;
        }

        if (Double.isInfinite(towerNodeDistance) || Double.isNaN(towerNodeDistance))
        {
            logger.warn("Bug in OSM or GraphHopper. Illegal tower node distance " + towerNodeDistance + " reset to 1m, osm way " + wayOsmId);
            towerNodeDistance = 1;
        }

        EdgeIteratorState iter = graph.edge(fromIndex, toIndex).setDistance(towerNodeDistance).setFlags(flags);

        if (nodes > 2)
        {
            if (doSimplify)
                simplifyAlgo.simplify(pillarNodes);

            iter.setWayGeometry(pillarNodes);
        }
        storeOsmWayID(iter.getEdge(), wayOsmId);
        return iter;
    }

    /**
     * Stores only osmWayIds which are required for relations
     */
    private void storeOsmWayID( int edgeId, long osmWayId )
    {
        if (getOsmWayIdSet().contains(osmWayId))
        {
            getEdgeIdToOsmWayIdMap().put(edgeId, osmWayId);
        }
    }

    /**
     * @return converted tower node
     */
    private int handlePillarNode( int tmpNode, long osmId, PointList pointList, boolean convertToTowerNode )
    {
        tmpNode = tmpNode - 3;
        double lat = pillarInfo.getLatitude(tmpNode);
        double lon = pillarInfo.getLongitude(tmpNode);
        double ele = pillarInfo.getElevation(tmpNode);
        if (lat == Double.MAX_VALUE || lon == Double.MAX_VALUE)
            throw new RuntimeException("Conversion pillarNode to towerNode already happended!? "
                    + "osmId:" + osmId + " pillarIndex:" + tmpNode);

        if (convertToTowerNode)
        {
            // convert pillarNode type to towerNode, make pillar values invalid
            pillarInfo.setNode(tmpNode, Double.MAX_VALUE, Double.MAX_VALUE, Double.MAX_VALUE);
            tmpNode = addTowerNode(osmId, lat, lon, ele);
        } else
        {
            if (pointList.is3D())
                pointList.add(lat, lon, ele);
            else
                pointList.add(lat, lon);
        }

        return (int) tmpNode;
    }

    protected void finishedReading()
    {
        printInfo("way");
        pillarInfo.clear();
        eleProvider.release();
        osmNodeIdToInternalNodeMap = null;
        osmNodeIdToNodeFlagsMap = null;
        osmWayIdToRouteWeightMap = null;
        osmWayIdSet = null;
        edgeIdToOsmWayIdMap = null;
    }

    /**
     * Create a copy of the barrier node
     */
    long addBarrierNode( long nodeId )
    {
        OSMNode newNode;
        int graphIndex = getNodeMap().get(nodeId);
        if (graphIndex < TOWER_NODE)
        {
            graphIndex = -graphIndex - 3;
            newNode = new OSMNode(createNewNodeId(), nodeAccess, graphIndex);
        } else
        {
            graphIndex = graphIndex - 3;
            newNode = new OSMNode(createNewNodeId(), pillarInfo, graphIndex);
        }

        final long id = newNode.getId();
        prepareHighwayNode(id);
        addNode(newNode);
        return id;
    }

    private long createNewNodeId()
    {
        return newUniqueOsmId++;
    }

    /**
     * Add a zero length edge with reduced routing options to the graph.
     */
    Collection<EdgeIteratorState> addBarrierEdge( long fromId, long toId, long flags, long nodeFlags, long wayOsmId )
    {
        // clear barred directions from routing flags
        flags &= ~nodeFlags;
        // add edge
        barrierNodeIds.clear();
        barrierNodeIds.add(fromId);
        barrierNodeIds.add(toId);
        return addOSMWay(barrierNodeIds, flags, wayOsmId);
    }

    /**
     * Creates an OSM turn relation out of an unspecified OSM relation
     * <p>
     * @return the OSM turn relation, <code>null</code>, if unsupported turn relation
     */
    OSMTurnRelation createTurnRelation( OSMRelation relation )
    {
        OSMTurnRelation.Type type = OSMTurnRelation.Type.getRestrictionType(relation.getTag("restriction"));
        if (type != OSMTurnRelation.Type.UNSUPPORTED)
        {
            long fromWayID = -1;
            long viaNodeID = -1;
            long toWayID = -1;

            for (OSMRelation.Member member : relation.getMembers())
            {
                if (OSMElement.WAY == member.type())
                {
                    if ("from".equals(member.role()))
                    {
                        fromWayID = member.ref();
                    } else if ("to".equals(member.role()))
                    {
                        toWayID = member.ref();
                    }
                } else if (OSMElement.NODE == member.type() && "via".equals(member.role()))
                {
                    viaNodeID = member.ref();
                }
            }
            if (fromWayID >= 0 && toWayID >= 0 && viaNodeID >= 0)
            {
                return new OSMTurnRelation(fromWayID, viaNodeID, toWayID, type);
            }
        }
        return null;
    }

    /**
     * Filter method, override in subclass
     */
    boolean isInBounds( OSMNode node )
    {
        return true;
    }

    /**
     * Maps OSM IDs (long) to internal node IDs (int)
     */
    protected LongIntMap getNodeMap()
    {
        return osmNodeIdToInternalNodeMap;
    }

    protected TLongLongMap getNodeFlagsMap()
    {
        return osmNodeIdToNodeFlagsMap;
    }

    TLongLongHashMap getRelFlagsMap()
    {
        return osmWayIdToRouteWeightMap;
    }

    /**
     * Specify the type of the path calculation (car, bike, ...).
     */
    public OSMReader setEncodingManager( EncodingManager acceptWay )
    {
        this.encodingManager = acceptWay;
        return this;
    }

    public OSMReader setWayPointMaxDistance( double maxDist )
    {
        doSimplify = maxDist > 0;
        simplifyAlgo.setMaxDistance(maxDist);
        return this;
    }

    public OSMReader setWorkerThreads( int numOfWorkers )
    {
        this.workerThreads = numOfWorkers;
        return this;
    }

    public OSMReader setElevationProvider( ElevationProvider eleProvider )
    {
        if (eleProvider == null)
            throw new IllegalStateException("Use the NOOP elevation provider instead of null or don't call setElevationProvider");

        if (!nodeAccess.is3D() && ElevationProvider.NOOP != eleProvider)
            throw new IllegalStateException("Make sure you graph accepts 3D data");

        this.eleProvider = eleProvider;
        return this;
    }

    public OSMReader setOSMFile( File osmFile )
    {
        this.osmFile = osmFile;
        return this;
    }

    private void printInfo( String str )
    {
        logger.info("finished " + str + " processing." + " nodes: " + graph.getNodes()
                + ", osmIdMap.size:" + getNodeMap().getSize() + ", osmIdMap:" + getNodeMap().getMemoryUsage() + "MB"
                + ", nodeFlagsMap.size:" + getNodeFlagsMap().size() + ", relFlagsMap.size:" + getRelFlagsMap().size()
                + ", zeroCounter:" + zeroCounter
                + " " + Helper.getMemInfo());
    }

    @Override
    public String toString()
    {
        return getClass().getSimpleName();
    }
}<|MERGE_RESOLUTION|>--- conflicted
+++ resolved
@@ -217,69 +217,7 @@
      */
     private void writeOsm2Graph( File osmFile )
     {
-<<<<<<< HEAD
         
-=======
-        int tmp = (int) Math.max(getNodeMap().getSize() / 50, 100);
-        logger.info("creating graph. Found nodes (pillar+tower):" + nf(getNodeMap().getSize()) + ", " + Helper.getMemInfo());
-        ghStorage.create(tmp);
-        long wayStart = -1;
-        long relationStart = -1;
-        long counter = 1;
-        OSMInputFile in = null;
-        try
-        {
-            in = new OSMInputFile(osmFile).setWorkerThreads(workerThreads).open();
-            LongIntMap nodeFilter = getNodeMap();
-
-            OSMElement item;
-            while ((item = in.getNext()) != null)
-            {
-                switch (item.getType())
-                {
-                    case OSMElement.NODE:
-                        if (nodeFilter.get(item.getId()) != -1)
-                        {
-                            processNode((OSMNode) item);
-                        }
-                        break;
-
-                    case OSMElement.WAY:
-                        if (wayStart < 0)
-                        {
-                            logger.info(nf(counter) + ", now parsing ways");
-                            wayStart = counter;
-                        }
-                        processWay((OSMWay) item);
-                        break;
-                    case OSMElement.RELATION:
-                        if (relationStart < 0)
-                        {
-                            logger.info(nf(counter) + ", now parsing relations");
-                            relationStart = counter;
-                        }
-                        processRelation((OSMRelation) item);
-                        break;
-                }
-                if (++counter % 100000000 == 0)
-                {
-                    logger.info(nf(counter) + ", locs:" + nf(locations) + " (" + skippedLocations + ") " + Helper.getMemInfo());
-                }
-            }
-
-            // logger.info("storage nodes:" + storage.nodes() + " vs. graph nodes:" + storage.getGraph().nodes());
-        } catch (Exception ex)
-        {
-            throw new RuntimeException("Couldn't process file " + osmFile + ", error: " + ex.getMessage(), ex);
-        } finally
-        {
-            Helper.close(in);
-        }
-
-        finishedReading();
-        if (graph.getNodes() == 0)
-            throw new IllegalStateException("osm must not be empty. read " + counter + " lines and " + locations + " locations");
->>>>>>> c7497d11
     }
 
     /**
@@ -920,9 +858,9 @@
     /**
      * Specify the type of the path calculation (car, bike, ...).
      */
-    public OSMReader setEncodingManager( EncodingManager acceptWay )
-    {
-        this.encodingManager = acceptWay;
+    public OSMReader setEncodingManager( EncodingManager em )
+    {
+        this.encodingManager = em;
         return this;
     }
 
