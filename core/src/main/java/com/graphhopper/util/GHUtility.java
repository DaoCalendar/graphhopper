/*
 *  Licensed to GraphHopper and Peter Karich under one or more contributor
 *  license agreements. See the NOTICE file distributed with this work for 
 *  additional information regarding copyright ownership.
 * 
 *  GraphHopper licenses this file to you under the Apache License, 
 *  Version 2.0 (the "License"); you may not use this file except in 
 *  compliance with the License. You may obtain a copy of the License at
 * 
 *       http://www.apache.org/licenses/LICENSE-2.0
 * 
 *  Unless required by applicable law or agreed to in writing, software
 *  distributed under the License is distributed on an "AS IS" BASIS,
 *  WITHOUT WARRANTIES OR CONDITIONS OF ANY KIND, either express or implied.
 *  See the License for the specific language governing permissions and
 *  limitations under the License.
 */
package com.graphhopper.util;

import com.graphhopper.coll.GHBitSet;
import com.graphhopper.coll.GHBitSetImpl;
import com.graphhopper.routing.util.EdgeFilter;
import com.graphhopper.routing.util.EncodingManager;
import com.graphhopper.storage.*;
import gnu.trove.list.TIntList;
import gnu.trove.list.array.TIntArrayList;
import java.util.*;

/**
 * A helper class to avoid cluttering the Graph interface with all the common methods. Most of the
 * methods are useful for unit tests or debugging only.
 * <p/>
 * @author Peter Karich
 */
public class GHUtility
{
    /**
     * @throws could throw exception if uncatched problems like index out of bounds etc
     */
    public static List<String> getProblems( Graph g )
    {
        List<String> problems = new ArrayList<String>();
        int nodes = g.getNodes();
        int nodeIndex = 0;
        try
        {
            EdgeExplorer explorer = g.createEdgeExplorer();
            for (; nodeIndex < nodes; nodeIndex++)
            {
                double lat = g.getLatitude(nodeIndex);
                if (lat > 90 || lat < -90)
                    problems.add("latitude is not within its bounds " + lat);

                double lon = g.getLongitude(nodeIndex);
                if (lon > 180 || lon < -180)
                    problems.add("longitude is not within its bounds " + lon);

                EdgeIterator iter = explorer.setBaseNode(nodeIndex);
                while (iter.next())
                {
                    if (iter.getAdjNode() >= nodes)
                    {
                        problems.add("edge of " + nodeIndex + " has a node " + iter.getAdjNode() + " greater or equal to getNodes");
                    }
                    if (iter.getAdjNode() < 0)
                    {
                        problems.add("edge of " + nodeIndex + " has a negative node " + iter.getAdjNode());
                    }
                }
            }
        } catch (Exception ex)
        {
            throw new RuntimeException("problem with node " + nodeIndex, ex);
        }

//        for (int i = 0; i < nodes; i++) {
//            new XFirstSearch().start(g, i, false);
//        }
        return problems;
    }

    public static int count( EdgeIterator iter )
    {
        int counter = 0;
        while (iter.next())
        {
            counter++;
        }
        return counter;
    }

    public static Set<Integer> asSet( int... values )
    {
        Set<Integer> s = new HashSet<Integer>();
        for (int v : values)
        {
            s.add(v);
        }
        return s;
    }

    public static Set<Integer> getNeighbors( EdgeIterator iter )
    {
        Set<Integer> list = new HashSet<Integer>();
        while (iter.next())
        {
            list.add(iter.getAdjNode());
        }
        return list;
    }

    public static void printInfo( final Graph g, int startNode, final int counts, final EdgeFilter filter )
    {
        new XFirstSearch()
        {
            int counter = 0;

            @Override
            protected boolean goFurther( int nodeId )
            {
                System.out.println(getNodeInfo(g, nodeId, filter));
                if (counter++ > counts)
                {
                    return false;
                }
                return true;
            }
        }.start(g.createEdgeExplorer(), startNode, false);
    }

    public static String getNodeInfo( LevelGraph g, int nodeId, EdgeFilter filter )
    {
        EdgeSkipExplorer iter = g.createEdgeExplorer(filter);
        iter.setBaseNode(nodeId);
        String str = nodeId + ":" + g.getLatitude(nodeId) + "," + g.getLongitude(nodeId) + "\n";
        while (iter.next())
        {
            str += "  ->" + iter.getAdjNode() + "(" + iter.getSkippedEdge1() + "," + iter.getSkippedEdge2() + ") "
                    + iter.getEdge() + " \t" + BitUtil.BIG.toBitString(iter.getFlags(), 8) + "\n";
        }
        return str;
    }

    public static String getNodeInfo( Graph g, int nodeId, EdgeFilter filter )
    {
        EdgeIterator iter = g.createEdgeExplorer(filter).setBaseNode(nodeId);
        String str = nodeId + ":" + g.getLatitude(nodeId) + "," + g.getLongitude(nodeId) + "\n";
        while (iter.next())
        {
            str += "  ->" + iter.getAdjNode() + " (" + iter.getDistance() + ") pillars:"
<<<<<<< HEAD
                    + iter.fetchWayGeometry(0).getSize() + ", edgeId:" + iter.getEdge()
                    + "\t" + BitUtil.toBitString(iter.getFlags(), 8) + "\n";
=======
                    + iter.getWayGeometry().getSize() + ", edgeId:" + iter.getEdge()
                    + "\t" + BitUtil.BIG.toBitString(iter.getFlags(), 8) + "\n";
>>>>>>> 9a42711d
        }
        return str;
    }

    public static Graph shuffle( Graph g, Graph sortedGraph )
    {
        int len = g.getNodes();
        TIntList list = new TIntArrayList(len, -1);
        list.fill(0, len, -1);
        for (int i = 0; i < len; i++)
        {
            list.set(i, i);
        }
        list.shuffle(new Random());
        return createSortedGraph(g, sortedGraph, list);
    }

    /**
     * Sorts the graph according to depth-first search traversal. Other traversals have either no
     * significant difference (bfs) for querying or are worse (z-curve).
     */
    public static Graph sortDFS( Graph g, Graph sortedGraph )
    {
        final TIntList list = new TIntArrayList(g.getNodes(), -1);
        int nodes = g.getNodes();
        list.fill(0, nodes, -1);
        final GHBitSetImpl bitset = new GHBitSetImpl(nodes);
        final IntRef ref = new IntRef(0);
        for (int startNode = 0; startNode >= 0 && startNode < nodes;
                startNode = bitset.nextClear(startNode + 1))
        {
            new XFirstSearch()
            {
                @Override
                protected GHBitSet createBitSet()
                {
                    return bitset;
                }

                @Override
                protected boolean goFurther( int nodeId )
                {
                    list.set(nodeId, ref.val);
                    ref.val++;
                    return super.goFurther(nodeId);
                }
            }.start(g.createEdgeExplorer(), startNode, false);
        }
        return createSortedGraph(g, sortedGraph, list);
    }

    static Graph createSortedGraph( Graph g, Graph sortedGraph, final TIntList oldToNewNodeList )
    {
        int len = oldToNewNodeList.size();
        // important to avoid creating two edges for edges with both directions
        GHBitSet bitset = new GHBitSetImpl(len);
        EdgeExplorer explorer = g.createEdgeExplorer();
        for (int old = 0; old < len; old++)
        {
            int newIndex = oldToNewNodeList.get(old);
            // ignore empty entries
            if (newIndex < 0)
            {
                continue;
            }
            bitset.add(newIndex);
            sortedGraph.setNode(newIndex, g.getLatitude(old), g.getLongitude(old));
            EdgeIterator eIter = explorer.setBaseNode(old);
            while (eIter.next())
            {
                int newNodeIndex = oldToNewNodeList.get(eIter.getAdjNode());
                if (newNodeIndex < 0)
                    throw new IllegalStateException("empty entries should be connected to the others");

                if (bitset.contains(newNodeIndex))
                    continue;

                sortedGraph.edge(newIndex, newNodeIndex, eIter.getDistance(), eIter.getFlags()).
                        setWayGeometry(eIter.fetchWayGeometry(0));
            }
        }
        return sortedGraph;
    }

    static Directory guessDirectory( GraphStorage store )
    {
        String location = store.getDirectory().getLocation();
        Directory outdir;
        if (store.getDirectory() instanceof MMapDirectory)
        {
            throw new IllegalStateException("not supported yet: mmap will overwrite existing storage at the same location");
        } else
        {
            boolean isStoring = ((GHDirectory) store.getDirectory()).isStoring();
            outdir = new RAMDirectory(location, isStoring);
        }
        return outdir;
    }

    static GraphStorage guessStorage( Graph g, Directory outdir, EncodingManager encodingManager )
    {
        GraphStorage store;
        if (g instanceof LevelGraphStorage)
        {
            store = new LevelGraphStorage(outdir, encodingManager);
        } else
        {
            store = new GraphStorage(outdir, encodingManager);
        }
        return store;
    }

    /**
     * Create a new storage from the specified one without copying the data.
     */
    public static GraphStorage newStorage( GraphStorage store )
    {
        return guessStorage(store, guessDirectory(store), store.getEncodingManager()).create(store.getNodes());
    }

    /**
     * @return the graph outGraph
     */
    public static Graph clone( Graph g, GraphStorage outGraph )
    {
        return g.copyTo(outGraph.create(g.getNodes()));
    }

    /**
     * @return the graph 'to'
     */
    // TODO very similar to createSortedGraph -> use a 'int map(int)' interface
    public static Graph copyTo( Graph from, Graph to )
    {
        int len = from.getNodes();
        // important to avoid creating two edges for edges with both directions        
        GHBitSet bitset = new GHBitSetImpl(len);
        EdgeExplorer explorer = from.createEdgeExplorer();
        for (int oldNode = 0; oldNode < len; oldNode++)
        {
            bitset.add(oldNode);
            to.setNode(oldNode, from.getLatitude(oldNode), from.getLongitude(oldNode));
            EdgeIterator eIter = explorer.setBaseNode(oldNode);
            while (eIter.next())
            {
                int adjacentNodeIndex = eIter.getAdjNode();
                if (bitset.contains(adjacentNodeIndex))
                    continue;
<<<<<<< HEAD

                to.edge(oldNode, adjacentNodeIndex, eIter.getDistance(), eIter.getFlags()).
                        setWayGeometry(eIter.fetchWayGeometry(0));
=======
                
                to.edge(oldNode, adjacentNodeIndex, eIter.getDistance(), eIter.getFlags()).setWayGeometry(eIter.getWayGeometry());
>>>>>>> 9a42711d
            }
        }
        return to;
    }

    public static int getToNode( Graph g, int edge, int endNode )
    {
        if (EdgeIterator.Edge.isValid(edge))
        {
            EdgeIteratorState iterTo = g.getEdgeProps(edge, endNode);
            return iterTo.getAdjNode();
        }
        return endNode;
    }

    public static class DisabledEdgeIterator implements EdgeSkipIterator
    {
        @Override
        public EdgeIterator detach()
        {
            return this;
        }

        @Override
        public boolean isShortcut()
        {
            return false;
        }

        @Override
        public int getSkippedEdge1()
        {
            throw new UnsupportedOperationException("Not supported. Edge is empty.");
        }

        @Override
        public int getSkippedEdge2()
        {
            throw new UnsupportedOperationException("Not supported. Edge is empty.");
        }

        @Override
        public void setSkippedEdges( int edge1, int edge2 )
        {
            throw new UnsupportedOperationException("Not supported. Edge is empty.");
        }

        @Override
        public void setDistance( double dist )
        {
            throw new UnsupportedOperationException("Not supported. Edge is empty.");
        }

        @Override
        public void setFlags( int flags )
        {
            throw new UnsupportedOperationException("Not supported. Edge is empty.");
        }

        @Override
        public boolean next()
        {
            throw new UnsupportedOperationException("Not supported. Edge is empty.");
        }

        @Override
        public int getEdge()
        {
            throw new UnsupportedOperationException("Not supported. Edge is empty.");
        }

        @Override
        public int getBaseNode()
        {
            throw new UnsupportedOperationException("Not supported. Edge is empty.");
        }

        @Override
        public int getAdjNode()
        {
            throw new UnsupportedOperationException("Not supported. Edge is empty.");
        }

        @Override
        public double getDistance()
        {
            throw new UnsupportedOperationException("Not supported. Edge is empty.");
        }

        @Override
        public int getFlags()
        {
            throw new UnsupportedOperationException("Not supported. Edge is empty.");
        }

        @Override
        public PointList fetchWayGeometry( int type )
        {
            throw new UnsupportedOperationException("Not supported. Edge is empty.");
        }

        @Override
        public void setWayGeometry( PointList list )
        {
            throw new UnsupportedOperationException("Not supported. Edge is empty.");
        }

        @Override
        public String getName()
        {
            throw new UnsupportedOperationException("Not supported. Edge is empty.");
        }

        @Override
        public void setName( String name )
        {
            throw new UnsupportedOperationException("Not supported. Edge is empty.");
        }
    };

    /**
     * @return the <b>first</b> edge containing the specified nodes base and adj. Returns null if
     * not found.
     */
    public static EdgeIterator getEdge( Graph graph, int base, int adj )
    {
        EdgeIterator iter = graph.createEdgeExplorer().setBaseNode(base);
        while (iter.next())
        {
            if (iter.getAdjNode() == adj)
                return iter;
        }
        return null;
    }
}<|MERGE_RESOLUTION|>--- conflicted
+++ resolved
@@ -148,13 +148,8 @@
         while (iter.next())
         {
             str += "  ->" + iter.getAdjNode() + " (" + iter.getDistance() + ") pillars:"
-<<<<<<< HEAD
                     + iter.fetchWayGeometry(0).getSize() + ", edgeId:" + iter.getEdge()
-                    + "\t" + BitUtil.toBitString(iter.getFlags(), 8) + "\n";
-=======
-                    + iter.getWayGeometry().getSize() + ", edgeId:" + iter.getEdge()
                     + "\t" + BitUtil.BIG.toBitString(iter.getFlags(), 8) + "\n";
->>>>>>> 9a42711d
         }
         return str;
     }
@@ -303,14 +298,9 @@
                 int adjacentNodeIndex = eIter.getAdjNode();
                 if (bitset.contains(adjacentNodeIndex))
                     continue;
-<<<<<<< HEAD
 
                 to.edge(oldNode, adjacentNodeIndex, eIter.getDistance(), eIter.getFlags()).
                         setWayGeometry(eIter.fetchWayGeometry(0));
-=======
-                
-                to.edge(oldNode, adjacentNodeIndex, eIter.getDistance(), eIter.getFlags()).setWayGeometry(eIter.getWayGeometry());
->>>>>>> 9a42711d
             }
         }
         return to;
@@ -435,7 +425,7 @@
      * @return the <b>first</b> edge containing the specified nodes base and adj. Returns null if
      * not found.
      */
-    public static EdgeIterator getEdge( Graph graph, int base, int adj )
+    public static EdgeIteratorState getEdge( Graph graph, int base, int adj )
     {
         EdgeIterator iter = graph.createEdgeExplorer().setBaseNode(base);
         while (iter.next())
