/*
 *  Licensed to GraphHopper and Peter Karich under one or more contributor
 *  license agreements. See the NOTICE file distributed with this work for 
 *  additional information regarding copyright ownership.
 * 
 *  GraphHopper licenses this file to you under the Apache License, 
 *  Version 2.0 (the "License"); you may not use this file except in 
 *  compliance with the License. You may obtain a copy of the License at
 * 
 *       http://www.apache.org/licenses/LICENSE-2.0
 * 
 *  Unless required by applicable law or agreed to in writing, software
 *  distributed under the License is distributed on an "AS IS" BASIS,
 *  WITHOUT WARRANTIES OR CONDITIONS OF ANY KIND, either express or implied.
 *  See the License for the specific language governing permissions and
 *  limitations under the License.
 */
package com.graphhopper.routing.util;

<<<<<<< HEAD
import com.graphhopper.util.EdgeBase;
=======
import com.graphhopper.util.EdgeIteratorState;
>>>>>>> ed2f10b4

/**
 * Calculates the fastest route with the specified vehicle (VehicleEncoder).
 * <p/>
 * @author Peter Karich
 */
public class FastestCalc implements WeightCalculation
{
    private final FlagEncoder encoder;
    private final double maxSpeed;

    public FastestCalc( FlagEncoder encoder )
    {
        this.encoder = encoder;
        maxSpeed = encoder.getMaxSpeed();
    }

    @Override
    public double getMinWeight( double distance )
    {
        return distance / maxSpeed;
    }

    @Override
<<<<<<< HEAD
    public double getWeight( EdgeBase edgeIter )
=======
    public double getWeight( EdgeIteratorState edgeIter )
>>>>>>> ed2f10b4
    {
        return edgeIter.getDistance() / encoder.getSpeed(edgeIter.getFlags());
    }

    @Override
<<<<<<< HEAD
    public double revertWeight( EdgeBase iter, double weight )
=======
    public double revertWeight( EdgeIteratorState iter, double weight )
>>>>>>> ed2f10b4
    {
        return weight * encoder.getSpeed(iter.getFlags());
    }

    @Override
    public String toString()
    {
        return "FASTEST|" + encoder;
    }
}<|MERGE_RESOLUTION|>--- conflicted
+++ resolved
@@ -17,11 +17,7 @@
  */
 package com.graphhopper.routing.util;
 
-<<<<<<< HEAD
-import com.graphhopper.util.EdgeBase;
-=======
 import com.graphhopper.util.EdgeIteratorState;
->>>>>>> ed2f10b4
 
 /**
  * Calculates the fastest route with the specified vehicle (VehicleEncoder).
@@ -46,21 +42,13 @@
     }
 
     @Override
-<<<<<<< HEAD
-    public double getWeight( EdgeBase edgeIter )
-=======
     public double getWeight( EdgeIteratorState edgeIter )
->>>>>>> ed2f10b4
     {
         return edgeIter.getDistance() / encoder.getSpeed(edgeIter.getFlags());
     }
 
     @Override
-<<<<<<< HEAD
-    public double revertWeight( EdgeBase iter, double weight )
-=======
     public double revertWeight( EdgeIteratorState iter, double weight )
->>>>>>> ed2f10b4
     {
         return weight * encoder.getSpeed(iter.getFlags());
     }
