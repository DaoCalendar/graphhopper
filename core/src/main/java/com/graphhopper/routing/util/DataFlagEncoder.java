/*
 *  Licensed to GraphHopper GmbH under one or more contributor
 *  license agreements. See the NOTICE file distributed with this work for
 *  additional information regarding copyright ownership.
 *
 *  GraphHopper GmbH licenses this file to you under the Apache License,
 *  Version 2.0 (the "License"); you may not use this file except in
 *  compliance with the License. You may obtain a copy of the License at
 *
 *       http://www.apache.org/licenses/LICENSE-2.0
 *
 *  Unless required by applicable law or agreed to in writing, software
 *  distributed under the License is distributed on an "AS IS" BASIS,
 *  WITHOUT WARRANTIES OR CONDITIONS OF ANY KIND, either express or implied.
 *  See the License for the specific language governing permissions and
 *  limitations under the License.
 */
package com.graphhopper.routing.util;

import com.graphhopper.reader.ReaderRelation;
import com.graphhopper.reader.ReaderWay;
import com.graphhopper.routing.profiles.*;
<<<<<<< HEAD
import com.graphhopper.routing.profiles.parsers.RoadClassParser;
=======
>>>>>>> bf4c3001
import com.graphhopper.routing.util.spatialrules.AccessValue;
import com.graphhopper.routing.util.spatialrules.SpatialRule;
import com.graphhopper.routing.util.spatialrules.SpatialRuleLookup;
import com.graphhopper.routing.util.spatialrules.TransportationMode;
import com.graphhopper.routing.weighting.GenericWeighting;
import com.graphhopper.storage.IntsRef;
import com.graphhopper.util.EdgeIteratorState;
import com.graphhopper.util.InstructionAnnotation;
import com.graphhopper.util.PMap;
import com.graphhopper.util.Translation;
import com.graphhopper.util.shapes.GHPoint;
import org.slf4j.Logger;
import org.slf4j.LoggerFactory;

import java.util.Arrays;
import java.util.HashMap;
import java.util.List;
import java.util.Map;

import static com.graphhopper.util.Helper.isEmpty;
import static com.graphhopper.util.Helper.toLowerCase;

/**
 * This encoder tries to store all way information into a 32 or 64bit value. Later extendable to
 * multiple ints or bytes. The assumption is that edge.getFlags is cheap and can be later replaced
 * by e.g. one or more (cheap) calls of edge.getData(index).
 * <p>
 * Currently limited to motor vehicle but later could handle different modes like foot or bike too.
 *
 * @author Peter Karich
 */
public class DataFlagEncoder extends AbstractFlagEncoder {

    private static final Logger LOG = LoggerFactory.getLogger(DataFlagEncoder.class);

    private final Map<String, Integer> accessMap = new HashMap<>();
    private IntEncodedValue dynAccessEncoder;
    private DecimalEncodedValue carMaxspeedEncoder;
    private DecimalEncodedValue heightEncoder;
    private DecimalEncodedValue weightEncoder;
    private DecimalEncodedValue widthEncoder;
    private boolean storeHeight = false;
    private boolean storeWeight = false;
    private boolean storeWidth = false;
    private IntEncodedValue spatialEncoder;
    private SpatialRuleLookup spatialRuleLookup = SpatialRuleLookup.EMPTY;
    private RoadClassParser roadClassParser;
    private EnumEncodedValue<RoadEnvironment> roadEnvEnc;

    public DataFlagEncoder() {
        this("generic", 5, 5, 0);
    }

    public DataFlagEncoder(PMap properties) {
        this(properties.get("name", "generic"),
                (int) properties.getLong("speed_bits", 5),
                properties.getDouble("speed_factor", 5),
                properties.getBool("turn_costs", false) ? 1 : 0);
        this.properties = properties;
        this.setStoreHeight(properties.getBool("store_height", false));
        this.setStoreWeight(properties.getBool("store_weight", false));
        this.setStoreWidth(properties.getBool("store_width", false));
    }

    public DataFlagEncoder(String name, int speedBits, double speedFactor, int maxTurnCosts) {
        // TODO include turn information
        super(name, speedBits, speedFactor, maxTurnCosts);

        maxPossibleSpeed = 140;
        //
        // TODO restrictions (agricultural, emergency, destination, private, delivery, customers)
        //

        restrictions.addAll(Arrays.asList("motorcar", "motor_vehicle", "vehicle", "access"));

        // Ordered in increasingly restrictive order
        // Note: if you update this list you have to update the method getAccessValue too
        List<String> accessList = Arrays.asList(
                //"designated", "permissive", "customers", "delivery",
                "yes", "destination", "private", "no"
        );

        int counter = 0;
        for (String s : accessList) {
            accessMap.put(s, counter++);
        }

        accessMap.put("designated", accessMap.get("yes"));
        accessMap.put("permissive", accessMap.get("yes"));

        accessMap.put("customers", accessMap.get("destination"));
        accessMap.put("delivery", accessMap.get("destination"));

        // accessMap.put("forestry", accessMap.get("agricultural"));
    }

    @Override
    public void createEncodedValues(List<EncodedValue> registerNewEncodedValue, String prefix, int index) {
        // TODO support different vehicle types, currently just roundabout and fwd&bwd for one vehicle type
        super.createEncodedValues(registerNewEncodedValue, prefix, index);

<<<<<<< HEAD
        registerNewEncodedValue.add(carMaxspeedEncoder = new DecimalEncodedValueImpl(prefix + "car_maxspeed", speedBits, 0, speedFactor, true));

        /* Value range: [3.0m, 5.4m] */
        if (isStoreHeight())
            registerNewEncodedValue.add(heightEncoder = new DecimalEncodedValueImpl(prefix + "height", 7, 0, 0.1, false));

        /* Value range: [1.0t, 59.5t] */
        if (isStoreWeight())
            registerNewEncodedValue.add(weightEncoder = new DecimalEncodedValueImpl(prefix + "weight", 10, 0, 0.1, false));

        /* Value range: [2.5m, 3.5m] */
        if (isStoreWidth())
            registerNewEncodedValue.add(widthEncoder = new DecimalEncodedValueImpl(prefix + "width", 6, 0, 0.1, false));

        registerNewEncodedValue.add(dynAccessEncoder = new IntEncodedValueImpl(prefix + "car_dyn_access", 3, 0, false));
=======
        registerNewEncodedValue.add(carMaxspeedEncoder = new FactorizedDecimalEncodedValue(prefix + "car_maxspeed", speedBits, speedFactor, true));

        /* Value range: [3.0m, 5.4m] */
        if (isStoreHeight())
            registerNewEncodedValue.add(heightEncoder = new FactorizedDecimalEncodedValue(prefix + "height", 7, 0.1, false));

        /* Value range: [1.0t, 59.5t] */
        if (isStoreWeight())
            registerNewEncodedValue.add(weightEncoder = new FactorizedDecimalEncodedValue(prefix + "weight", 10, 0.1, false));

        /* Value range: [2.5m, 3.5m] */
        if (isStoreWidth())
            registerNewEncodedValue.add(widthEncoder = new FactorizedDecimalEncodedValue(prefix + "width", 6, 0.1, false));

        registerNewEncodedValue.add(highwayEncoder = new SimpleIntEncodedValue(prefix + "highway", 5, false));
        registerNewEncodedValue.add(surfaceEncoder = new SimpleIntEncodedValue(prefix + "surface", 4, false));
        registerNewEncodedValue.add(transportModeEncoder = new SimpleIntEncodedValue(prefix + "transport_mode", 3, false));
        registerNewEncodedValue.add(dynAccessEncoder = new SimpleIntEncodedValue(prefix + "car_dyn_access", 3, false));
>>>>>>> bf4c3001

        int tmpMax = spatialRuleLookup.size() - 1;
        int bits = 32 - Integer.numberOfLeadingZeros(tmpMax);
        if (bits > 0)
<<<<<<< HEAD
            registerNewEncodedValue.add(spatialEncoder = new IntEncodedValueImpl("spatial_location", bits, 0, false));
=======
            registerNewEncodedValue.add(spatialEncoder = new SimpleIntEncodedValue("spatial_location", bits, false));
>>>>>>> bf4c3001

        // workaround to init AbstractWeighting.avSpeedEnc variable that GenericWeighting does not need
        speedEncoder = carMaxspeedEncoder;

        roadEnvEnc = getEnumEncodedValue(EncodingManager.ROAD_ENV);
    }

    protected void flagsDefault(IntsRef edgeFlags, boolean forward, boolean backward) {
        accessEnc.setBool(false, edgeFlags, forward);
        accessEnc.setBool(true, edgeFlags, backward);
    }

    @Override
    public long handleRelationTags(long oldRelationFlags, ReaderRelation relation) {
        return oldRelationFlags;
    }

    @Override
    public long acceptWay(ReaderWay way) {
        if (roadClassParser == null)
            throw new IllegalStateException("TagParser should be automatically added when adding DataFlagEncoder");
        // important to skip unsupported highways, otherwise too many have to be removed after graph creation
        // and node removal is not yet designed for that
        if (roadClassParser.getHighwayValue(way) == 0)
            return 0;

        return acceptBit;
    }

    public void setRoadClassParser(RoadClassParser roadClassParser) {
        this.roadClassParser = roadClassParser;
    }

    int getAccessValue(ReaderWay way) {
        int accessValue = 0;
        Integer tmpAccessValue;
        for (String restriction : restrictions) {
            tmpAccessValue = accessMap.get(way.getTag(restriction, "yes"));
            if (tmpAccessValue != null && tmpAccessValue > accessValue) {
                accessValue = tmpAccessValue;
            }
        }

        if (accessValue == 0) {
            // TODO Fix transportation mode when adding other forms of transportation
            switch (getSpatialRule(way).getAccessValue(way.getTag("highway", ""), TransportationMode.MOTOR_VEHICLE, AccessValue.ACCESSIBLE)) {
                case ACCESSIBLE:
                    accessValue = accessMap.get("yes");
                    break;
                case EVENTUALLY_ACCESSIBLE:
                    accessValue = accessMap.get("destination");
                    break;
                case NOT_ACCESSIBLE:
                    accessValue = accessMap.get("no");
                    break;
            }
        }

        return accessValue;
    }

    public AccessValue getAccessValue(IntsRef flags) {
        int accessValue = dynAccessEncoder.getInt(false, flags);
        switch (accessValue) {
            case 0:
                return AccessValue.ACCESSIBLE;
            // NOT_ACCESSIBLE_KEY
            case 3:
                return AccessValue.NOT_ACCESSIBLE;
            default:
                return AccessValue.EVENTUALLY_ACCESSIBLE;
        }
    }

    @Override
    public IntsRef handleWayTags(IntsRef edgeFlags, ReaderWay way, long allowed, long relationFlags) {
        if (!isAccept(allowed))
            return edgeFlags;

        try {
            // MAXSPEED
            double maxSpeed = parseSpeed(way.getTag("maxspeed"));
            if (maxSpeed < 0) {
                // TODO What if no maxspeed is set, but only forward and backward, and both are higher than the usually allowed?
                maxSpeed = getSpatialRule(way).getMaxSpeed(way.getTag("highway", ""), maxSpeed);
            }
            double fwdSpeed = parseSpeed(way.getTag("maxspeed:forward"));
            if (fwdSpeed < 0 && maxSpeed > 0)
                fwdSpeed = maxSpeed;
            if (fwdSpeed > getMaxPossibleSpeed())
                fwdSpeed = getMaxPossibleSpeed();


            double bwdSpeed = parseSpeed(way.getTag("maxspeed:backward"));
            if (bwdSpeed < 0 && maxSpeed > 0)
                bwdSpeed = maxSpeed;
            if (bwdSpeed > getMaxPossibleSpeed())
                bwdSpeed = getMaxPossibleSpeed();


            // 0 is reserved for default i.e. no maxspeed sign (does not imply no speed limit)
            // TODO and 140 should be used for "none" speed limit on German Autobahn
            if (fwdSpeed > 0)
                carMaxspeedEncoder.setDecimal(false, edgeFlags, fwdSpeed);

            if (bwdSpeed > 0)
                carMaxspeedEncoder.setDecimal(true, edgeFlags, bwdSpeed);

            // Road attributes (height, weight, width)
            if (isStoreHeight()) {
                List<String> heightTags = Arrays.asList("maxheight", "maxheight:physical");
                extractMeter(edgeFlags, way, heightEncoder, heightTags);
            }

            if (isStoreWeight()) {
                List<String> weightTags = Arrays.asList("maxweight", "maxgcweight");
                extractTons(edgeFlags, way, weightEncoder, weightTags);
            }

            if (isStoreWidth()) {
                List<String> widthTags = Arrays.asList("maxwidth", "maxwidth:physical");
                extractMeter(edgeFlags, way, widthEncoder, widthTags);
            }

            boolean isRoundabout = roundaboutEnc.getBool(false, edgeFlags);
            // ONEWAY (currently car only)
            boolean isOneway = way.hasTag("oneway", oneways)
                    || way.hasTag("vehicle:backward")
                    || way.hasTag("vehicle:forward")
                    || way.hasTag("motor_vehicle:backward")
                    || way.hasTag("motor_vehicle:forward");

            if (isOneway || isRoundabout) {
                boolean isBackward = way.hasTag("oneway", "-1")
                        || way.hasTag("vehicle:forward", "no")
                        || way.hasTag("motor_vehicle:forward", "no");
                if (isBackward)
                    accessEnc.setBool(true, edgeFlags, true);
                else
                    accessEnc.setBool(false, edgeFlags, true);
            } else {
                accessEnc.setBool(false, edgeFlags, true);
                accessEnc.setBool(true, edgeFlags, true);
            }

            dynAccessEncoder.setInt(false, edgeFlags, getAccessValue(way));

            // fow now we manually skip parsing, later we have a parsing method per EncodedValue and trigger this from the EncodingManager
            if (spatialEncoder != null) {
                GHPoint estimatedCenter = way.getTag("estimated_center", null);
                if (estimatedCenter != null) {
                    SpatialRule rule = spatialRuleLookup.lookupRule(estimatedCenter);
                    spatialEncoder.setInt(false, edgeFlags, spatialRuleLookup.getSpatialId(rule));
                }
            }

            return edgeFlags;
        } catch (Exception ex) {
            throw new RuntimeException("Error while parsing way " + way.toString(), ex);
        }
    }

    private SpatialRule getSpatialRule(ReaderWay way) {
        GHPoint estmCentre = way.getTag("estimated_center", null);
        if (estmCentre != null) {
            return spatialRuleLookup.lookupRule(estmCentre);
        }
        return SpatialRule.EMPTY;
    }

    private void extractMeter(IntsRef edgeFlags, ReaderWay way, DecimalEncodedValue valueEncoder, List<String> keys) {
        String value = way.getFirstPriorityTag(keys);
        if (isEmpty(value)) return;

        double val;
        try {
            val = stringToMeter(value);
        } catch (Exception ex) {
            LOG.warn("Unable to extract meter from malformed road attribute '{}' for way (OSM_ID = {}).", value, way.getId(), ex);
            return;
        }

        try {
            valueEncoder.setDecimal(false, edgeFlags, val);
        } catch (IllegalArgumentException e) {
            LOG.warn("Unable to process value '{}' for way (OSM_ID = {}).", val, way.getId(), e);
        }

        return;
    }

    private void extractTons(IntsRef edgeFlags, ReaderWay way, DecimalEncodedValue valueEncoder, List<String> keys) {
        String value = way.getFirstPriorityTag(keys);
        if (isEmpty(value)) return;

        double val;
        try {
            val = stringToTons(value);
        } catch (Throwable t) {
            LOG.warn("Unable to extract tons from malformed road attribute '{}' for way (OSM_ID = {}).", value, way.getId(), t);
            return;
        }

        try {
            valueEncoder.setDecimal(false, edgeFlags, val);
        } catch (IllegalArgumentException e) {
            LOG.warn("Unable to process tons value '{}' for way (OSM_ID = {}).", val, way.getId(), e);
        }
    }

    public static double stringToTons(String value) {
        value = toLowerCase(value).replaceAll(" ", "").replaceAll("(tons|ton)", "t");
        value = value.replace("mgw", "").trim();
        double factor = 1;
        if (value.endsWith("t")) {
            value = value.substring(0, value.length() - 1);
        } else if (value.endsWith("lbs")) {
            value = value.substring(0, value.length() - 3);
            factor = 0.00045359237;
        }

        return Double.parseDouble(value) * factor;
    }

    public static double stringToMeter(String value) {
        value = toLowerCase(value).replaceAll(" ", "").replaceAll("(meters|meter|mtrs|mtr|mt|m\\.)", "m");
        double factor = 1;
        double offset = 0;
        value = value.replaceAll("(\\\"|\'\')", "in").replaceAll("(\'|feet)", "ft");
        if (value.startsWith("~") || value.contains("approx")) {
            value = value.replaceAll("(\\~|approx)", "").trim();
            factor = 0.8;
        }

        if (value.endsWith("in")) {
            int startIndex = value.indexOf("ft");
            String inchValue;
            if (startIndex < 0) {
                startIndex = 0;
            } else {
                startIndex += 2;
            }

            inchValue = value.substring(startIndex, value.length() - 2);
            value = value.substring(0, startIndex);
            offset = Double.parseDouble(inchValue) * 0.0254;
        }

        if (value.endsWith("ft")) {
            value = value.substring(0, value.length() - 2);
            factor *= 0.3048;
        } else if (value.endsWith("m")) {
            value = value.substring(0, value.length() - 1);
        }

        if (value.isEmpty()) {
            return offset;
        } else {
            return Double.parseDouble(value) * factor + offset;
        }
    }

    /**
     * This method returns the spatialId stored in the specified flags or -1 if not enabled for this encoder.
     */
    public int getSpatialId(IntsRef flags) {
        if (spatialEncoder == null)
            return -1;

        return spatialEncoder.getInt(false, flags);
    }

    /**
     * This method set the spatial ID (e.g. country ID) of the specified flags to the specified id. Fetch the unique
     * spatial ID via spatialRuleLookup.lookup().getSpatialId
     */
    public void setSpatialId(IntsRef flags, int id) {
        spatialEncoder.setInt(false, flags, id);
    }

    public int getAccessType(String accessStr) {
        // access, motor_vehicle, bike, foot, hgv, bus
        return 0;
    }

    public double getMaxspeed(EdgeIteratorState edge, int accessType, boolean reverse) {
        double val = reverse ? edge.getReverse(carMaxspeedEncoder) : edge.get(carMaxspeedEncoder);
        if (val < 0)
            throw new IllegalStateException("maxspeed cannot be negative, edge:" + edge.getEdge() + ", access type" + accessType + ", reverse:" + reverse);

        // default is 0 but return invalid speed explicitely (TODO can we do this at the value encoder level?)
        if (val == 0)
            return -1;
        return val;
    }

    public double getHeight(EdgeIteratorState edge) {
        IntsRef edgeFlags = edge.getFlags();
        return heightEncoder.getDecimal(false, edgeFlags);
    }

    public double getWeight(EdgeIteratorState edge) {
        IntsRef edgeFlags = edge.getFlags();
        return weightEncoder.getDecimal(false, edgeFlags);
    }

    public double getWidth(EdgeIteratorState edge) {
        IntsRef edgeFlags = edge.getFlags();
        return widthEncoder.getDecimal(false, edgeFlags);
    }

    @Override
    protected void setSpeed(boolean reverse, IntsRef edgeFlags, double speed) {
        throw new RuntimeException("do not call setSpeed");
    }

    @Override
    double getSpeed(boolean reverse, IntsRef flags) {
        throw new UnsupportedOperationException("Calculate speed via more customizable Weighting.calcMillis method");
    }

    @Override
    protected double getMaxSpeed(ReaderWay way) {
        throw new RuntimeException("do not call getMaxSpeed(ReaderWay)");
    }

    @Override
    public double getMaxSpeed() {
        throw new RuntimeException("do not call getMaxSpeed");
    }

    public double getMaxPossibleSpeed() {
        return maxPossibleSpeed;
    }

    @Override
    public boolean supports(Class<?> feature) {
        boolean ret = super.supports(feature);
        if (ret)
            return true;

        return GenericWeighting.class.isAssignableFrom(feature);
    }

    public DataFlagEncoder setStoreHeight(boolean storeHeight) {
        this.storeHeight = storeHeight;
        return this;
    }

    public boolean isStoreHeight() {
        return storeHeight;
    }

    public DataFlagEncoder setStoreWeight(boolean storeWeight) {
        this.storeWeight = storeWeight;
        return this;
    }

    public boolean isStoreWeight() {
        return storeWeight;
    }

    public DataFlagEncoder setStoreWidth(boolean storeWidth) {
        this.storeWidth = storeWidth;
        return this;
    }

    public boolean isStoreWidth() {
        return storeWidth;
    }


    public DataFlagEncoder setSpatialRuleLookup(SpatialRuleLookup spatialRuleLookup) {
        this.spatialRuleLookup = spatialRuleLookup;
        return this;
    }

    @Override
    public InstructionAnnotation getAnnotation(IntsRef flags, Translation tr) {
        if (roadEnvEnc.getEnum(false, flags).equals(RoadEnvironment.FORD)) {
            return new InstructionAnnotation(1, tr.tr("way_contains_ford"));
        }

        return super.getAnnotation(flags, tr);
    }


    @Override
    protected String getPropertiesString() {
        return super.getPropertiesString() +
                "|store_height=" + storeHeight +
                "|store_weight=" + storeWeight +
                "|store_width=" + storeWidth;
    }

    @Override
    public int getVersion() {
        return 3;
    }
}<|MERGE_RESOLUTION|>--- conflicted
+++ resolved
@@ -20,10 +20,7 @@
 import com.graphhopper.reader.ReaderRelation;
 import com.graphhopper.reader.ReaderWay;
 import com.graphhopper.routing.profiles.*;
-<<<<<<< HEAD
 import com.graphhopper.routing.profiles.parsers.RoadClassParser;
-=======
->>>>>>> bf4c3001
 import com.graphhopper.routing.util.spatialrules.AccessValue;
 import com.graphhopper.routing.util.spatialrules.SpatialRule;
 import com.graphhopper.routing.util.spatialrules.SpatialRuleLookup;
@@ -71,7 +68,7 @@
     private IntEncodedValue spatialEncoder;
     private SpatialRuleLookup spatialRuleLookup = SpatialRuleLookup.EMPTY;
     private RoadClassParser roadClassParser;
-    private EnumEncodedValue<RoadEnvironment> roadEnvEnc;
+    private ObjectEncodedValue roadEnvEnc;
 
     public DataFlagEncoder() {
         this("generic", 5, 5, 0);
@@ -125,23 +122,6 @@
         // TODO support different vehicle types, currently just roundabout and fwd&bwd for one vehicle type
         super.createEncodedValues(registerNewEncodedValue, prefix, index);
 
-<<<<<<< HEAD
-        registerNewEncodedValue.add(carMaxspeedEncoder = new DecimalEncodedValueImpl(prefix + "car_maxspeed", speedBits, 0, speedFactor, true));
-
-        /* Value range: [3.0m, 5.4m] */
-        if (isStoreHeight())
-            registerNewEncodedValue.add(heightEncoder = new DecimalEncodedValueImpl(prefix + "height", 7, 0, 0.1, false));
-
-        /* Value range: [1.0t, 59.5t] */
-        if (isStoreWeight())
-            registerNewEncodedValue.add(weightEncoder = new DecimalEncodedValueImpl(prefix + "weight", 10, 0, 0.1, false));
-
-        /* Value range: [2.5m, 3.5m] */
-        if (isStoreWidth())
-            registerNewEncodedValue.add(widthEncoder = new DecimalEncodedValueImpl(prefix + "width", 6, 0, 0.1, false));
-
-        registerNewEncodedValue.add(dynAccessEncoder = new IntEncodedValueImpl(prefix + "car_dyn_access", 3, 0, false));
-=======
         registerNewEncodedValue.add(carMaxspeedEncoder = new FactorizedDecimalEncodedValue(prefix + "car_maxspeed", speedBits, speedFactor, true));
 
         /* Value range: [3.0m, 5.4m] */
@@ -156,25 +136,20 @@
         if (isStoreWidth())
             registerNewEncodedValue.add(widthEncoder = new FactorizedDecimalEncodedValue(prefix + "width", 6, 0.1, false));
 
-        registerNewEncodedValue.add(highwayEncoder = new SimpleIntEncodedValue(prefix + "highway", 5, false));
-        registerNewEncodedValue.add(surfaceEncoder = new SimpleIntEncodedValue(prefix + "surface", 4, false));
-        registerNewEncodedValue.add(transportModeEncoder = new SimpleIntEncodedValue(prefix + "transport_mode", 3, false));
+//        registerNewEncodedValue.add(highwayEncoder = new SimpleIntEncodedValue(prefix + "highway", 5, false));
+//        registerNewEncodedValue.add(surfaceEncoder = new SimpleIntEncodedValue(prefix + "surface", 4, false));
+//        registerNewEncodedValue.add(transportModeEncoder = new SimpleIntEncodedValue(prefix + "transport_mode", 3, false));
         registerNewEncodedValue.add(dynAccessEncoder = new SimpleIntEncodedValue(prefix + "car_dyn_access", 3, false));
->>>>>>> bf4c3001
 
         int tmpMax = spatialRuleLookup.size() - 1;
         int bits = 32 - Integer.numberOfLeadingZeros(tmpMax);
         if (bits > 0)
-<<<<<<< HEAD
-            registerNewEncodedValue.add(spatialEncoder = new IntEncodedValueImpl("spatial_location", bits, 0, false));
-=======
             registerNewEncodedValue.add(spatialEncoder = new SimpleIntEncodedValue("spatial_location", bits, false));
->>>>>>> bf4c3001
 
         // workaround to init AbstractWeighting.avSpeedEnc variable that GenericWeighting does not need
         speedEncoder = carMaxspeedEncoder;
 
-        roadEnvEnc = getEnumEncodedValue(EncodingManager.ROAD_ENV);
+        roadEnvEnc = getObjectEncodedValue(EncodingManager.ROAD_ENV);
     }
 
     protected void flagsDefault(IntsRef edgeFlags, boolean forward, boolean backward) {
@@ -549,7 +524,7 @@
 
     @Override
     public InstructionAnnotation getAnnotation(IntsRef flags, Translation tr) {
-        if (roadEnvEnc.getEnum(false, flags).equals(RoadEnvironment.FORD)) {
+        if (roadEnvEnc.getObject(false, flags).equals(RoadEnvironment.FORD)) {
             return new InstructionAnnotation(1, tr.tr("way_contains_ford"));
         }
 
