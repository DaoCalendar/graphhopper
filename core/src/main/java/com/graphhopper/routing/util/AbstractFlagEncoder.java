--- conflicted
+++ resolved
@@ -148,11 +148,7 @@
      * @param allowed
      * @param geometryAccess
      */
-<<<<<<< HEAD
-    public abstract int handleWayTags( int allowed, OSMWay way );
-=======
     public abstract int handleWayTags( int allowed, OSMWay way, GeometryAccess geometryAccess );
->>>>>>> cc4224ec
 
     /**
      * Parse tags on nodes, looking for barriers.
