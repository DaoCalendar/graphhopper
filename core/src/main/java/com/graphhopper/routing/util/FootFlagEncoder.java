--- conflicted
+++ resolved
@@ -56,35 +56,18 @@
     Map<RouteNetwork, Integer> routeMap = new HashMap<>();
 
     public FootFlagEncoder() {
-<<<<<<< HEAD
         this(new PMap());
     }
 
     public FootFlagEncoder(PMap properties) {
         this(properties.getInt("speed_bits", 4),
-                properties.getDouble("speed_factor", 1));
-=======
-        this(4, 1, true);
-    }
-
-    public FootFlagEncoder(String propertiesStr) {
-        this(new PMap(propertiesStr));
-    }
-
-    public FootFlagEncoder(PMap properties) {
-        this((int) properties.getLong("speed_bits", 4),
                 properties.getDouble("speed_factor", 1),
                 properties.getBool("block_private", true));
->>>>>>> a32d9c37
         this.setBlockFords(properties.getBool("block_fords", false));
         this.speedTwoDirections = properties.getBool("speed_two_directions", false);
     }
 
-<<<<<<< HEAD
-    public FootFlagEncoder(int speedBits, double speedFactor) {
-=======
     protected FootFlagEncoder(int speedBits, double speedFactor, boolean blockPrivate) {
->>>>>>> a32d9c37
         super(speedBits, speedFactor, 0);
         restrictions.addAll(Arrays.asList("foot", "access"));
 
