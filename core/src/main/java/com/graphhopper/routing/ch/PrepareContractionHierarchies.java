--- conflicted
+++ resolved
@@ -67,11 +67,7 @@
     private final StopWatch lazyUpdateSW = new StopWatch();
     private final StopWatch neighborUpdateSW = new StopWatch();
     private final StopWatch contractionSW = new StopWatch();
-<<<<<<< HEAD
     protected NodeContractor nodeContractor;
-=======
-    private NodeContractor nodeContractor;
->>>>>>> 5578b581
     private CHEdgeExplorer vehicleAllExplorer;
     private CHEdgeExplorer vehicleAllTmpExplorer;
     private int maxLevel;
@@ -81,13 +77,10 @@
     private int periodicUpdatesPercentage = 20;
     private int lastNodesLazyUpdatePercentage = 10;
     private int neighborUpdatePercentage = 20;
-<<<<<<< HEAD
+    private double nodesContractedPercentage = 100;
+    private double logMessagesPercentage = 20;
     protected double nodesContractedPercentage = 100;
     protected double logMessagesPercentage = 20;
-=======
-    private double nodesContractedPercentage = 100;
-    private double logMessagesPercentage = 20;
->>>>>>> 5578b581
     private int initSize;
     private int checkCounter;
 
@@ -210,7 +203,6 @@
     }
 
     private AbstractBidirAlgo doCreateAlgo(Graph graph, AlgorithmOptions opts) {
-<<<<<<< HEAD
         if (traversalMode.isEdgeBased()) {
             return createAlgoEdgeBased(graph, opts);
         } else {
@@ -231,9 +223,6 @@
 
     private AbstractBidirAlgo createAlgoNodeBased(Graph graph, AlgorithmOptions opts) {
         if (ASTAR_BI.equals(opts.getAlgorithm())) {
-=======
-        if (ASTAR_BI.equals(opts.getAlgorithm())) {
->>>>>>> 5578b581
             return new AStarBidirectionCH(graph, prepareWeighting, traversalMode)
                     .setApproximation(RoutingAlgorithmFactorySimple.getApproximation(ASTAR_BI, opts, graph.getNodeAccess()));
         } else if (DIJKSTRA_BI.equals(opts.getAlgorithm())) {
@@ -245,13 +234,10 @@
         } else {
             throw new IllegalArgumentException("Algorithm " + opts.getAlgorithm() + " not supported for node-based Contraction Hierarchies. Try with ch.disable=true");
         }
-<<<<<<< HEAD
     }
 
     public boolean isEdgeBased() {
         return traversalMode.isEdgeBased();
-=======
->>>>>>> 5578b581
     }
 
     private void initFromGraph() {
@@ -269,11 +255,7 @@
         //   but we need the additional oldPriorities array to keep the old value which is necessary for the update method
         sortedNodes = new GHTreeMapComposed();
         oldPriorities = new float[prepareGraph.getNodes()];
-<<<<<<< HEAD
         nodeContractor = createNodeContractor(ghStorage, traversalMode);
-=======
-        nodeContractor = new NodeBasedNodeContractor(dir, ghStorage, prepareGraph, weighting);
->>>>>>> 5578b581
         nodeContractor.initFromGraph();
     }
 
@@ -394,7 +376,6 @@
                 if (prepareGraph.getLevel(nn) != maxLevel)
                     continue;
 
-<<<<<<< HEAD
                 if (neighborUpdate && !updatedNeighors.contains(nn) && rand.nextInt(100) < neighborUpdatePercentage) {
                     neighborUpdateSW.start();
                     float oldPrio = oldPriorities[nn];
@@ -403,15 +384,6 @@
                         sortedNodes.update(nn, oldPrio, priority);
                         updatedNeighors.add(nn);
                     }
-=======
-                if (neighborUpdate && rand.nextInt(100) < neighborUpdatePercentage) {
-                    neighborUpdateSW.start();
-                    float oldPrio = oldPriorities[nn];
-                    float priority = oldPriorities[nn] = calculatePriority(nn);
-                    if (priority != oldPrio)
-                        sortedNodes.update(nn, oldPrio, priority);
-
->>>>>>> 5578b581
                     neighborUpdateSW.stop();
                 }
 
@@ -420,7 +392,6 @@
                 prepareGraph.disconnect(vehicleAllTmpExplorer, iter);
             }
         }
-<<<<<<< HEAD
 // print the contraction order to file to reuse it later (added for analysis, remove before merge)
 //        try {
 //            FileOutputStream fos = new FileOutputStream("contraction-order.dat");
@@ -431,8 +402,6 @@
 //        } catch (IOException e) {
 //            e.printStackTrace();
 //        }
-=======
->>>>>>> 5578b581
 
         logStats(updateCounter);
 
@@ -483,7 +452,6 @@
         return String.format(Locale.ROOT,
                 "t(total): %6.2f,  t(period): %6.2f, t(lazy): %6.2f, t(neighbor): %6.2f, t(contr): %6.2f, t(other) : %6.2f, t(dijk): %6.2f",
                 totalTime, periodicUpdateTime, lazyUpdateTime, neighborUpdateTime, contractionTime, otherTime, dijkstraTime);
-<<<<<<< HEAD
     }
 
     private float calculatePriority(int node) {
@@ -503,12 +471,6 @@
         } else {
             return new NodeBasedNodeContractor(dir, ghStorage, prepareGraph, weighting);
         }
-=======
-    }
-
-    private float calculatePriority(int node) {
-        return nodeContractor.calculatePriority(node);
->>>>>>> 5578b581
     }
 
     private TurnWeighting createTurnWeightingForEdgeBased(Graph graph) {
