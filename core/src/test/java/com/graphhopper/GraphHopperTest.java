/*
 *  Licensed to GraphHopper and Peter Karich under one or more contributor
 *  license agreements. See the NOTICE file distributed with this work for 
 *  additional information regarding copyright ownership.
 *
 *  GraphHopper licenses this file to you under the Apache License, 
 *  Version 2.0 (the "License"); you may not use this file except in 
 *  compliance with the License. You may obtain a copy of the License at
 *
 *       http://www.apache.org/licenses/LICENSE-2.0
 *
 *  Unless required by applicable law or agreed to in writing, software
 *  distributed under the License is distributed on an "AS IS" BASIS,
 *  WITHOUT WARRANTIES OR CONDITIONS OF ANY KIND, either express or implied.
 *  See the License for the specific language governing permissions and
 *  limitations under the License.
 */
package com.graphhopper;

import com.graphhopper.reader.DataReader;
import com.graphhopper.routing.util.EdgeFilter;
import com.graphhopper.routing.util.EncodingManager;
import com.graphhopper.storage.index.QueryResult;
import com.graphhopper.util.CmdArgs;
import com.graphhopper.util.Helper;
import com.graphhopper.util.Instruction;
import com.graphhopper.util.shapes.GHPoint;
import java.io.File;
import java.io.IOException;
import java.util.concurrent.CountDownLatch;
import java.util.concurrent.TimeUnit;
import java.util.concurrent.atomic.AtomicReference;
import org.junit.After;
import org.junit.Test;
import static org.junit.Assert.*;
import org.junit.Before;

/**
 *
 * @author Peter Karich
 */
public class GraphHopperTest
{
    private static final String ghLoc = "./target/tmp/ghosm";
    private static final String testOsm = "./src/test/resources/com/graphhopper/reader/test-osm.xml";
    private static final String testOsm3 = "./src/test/resources/com/graphhopper/reader/test-osm3.xml";
    private GraphHopper instance;

    @Before
    public void setUp()
    {
        Helper.removeDir(new File(ghLoc));
    }

    @After
    public void tearDown()
    {
        if (instance != null)
            instance.close();
        Helper.removeDir(new File(ghLoc));
    }

    @Test
    public void testLoadOSM()
<<<<<<< HEAD
    {
        GraphHopper closableInstance = new GraphHopper().setStoreOnFlush(true).
=======
    {        
        GraphHopper gh = new GraphHopper().setInMemory(true).
>>>>>>> 6d8e7e70
                setEncodingManager(new EncodingManager("CAR")).
                setGraphHopperLocation(ghLoc).
                setOSMFile(testOsm);
        gh.importOrLoad();
        GHResponse ph = gh.route(new GHRequest(51.2492152, 9.4317166, 51.2, 9.4));
        assertTrue(ph.isFound());
        assertEquals(3, ph.getPoints().getSize());

<<<<<<< HEAD
        closableInstance.close();
        closableInstance = new GraphHopper().setStoreOnFlush(true).
                setEncodingManager(new EncodingManager("CAR"));
        assertTrue(closableInstance.load(ghLoc));
        ph = closableInstance.route(new GHRequest(51.2492152, 9.4317166, 51.2, 9.4));
=======
        gh.close();
     
        // Test for Android where no EncodingManager can be specified (as it does not know the vehicles, elevation and turn properties)
        gh = new GraphHopper().setInMemory(true);
        assertTrue(gh.load(ghLoc));
        ph = gh.route(new GHRequest(51.2492152, 9.4317166, 51.2, 9.4));
>>>>>>> 6d8e7e70
        assertTrue(ph.isFound());
        assertEquals(3, ph.getPoints().getSize());

        gh.close();
        try
        {
            ph = gh.route(new GHRequest(51.2492152, 9.4317166, 51.2, 9.4));
            assertTrue(false);
        } catch (Exception ex)
        {
            assertEquals("You need to create a new GraphHopper instance as it is already closed", ex.getMessage());
        }

        try
        {
            QueryResult qr = gh.getLocationIndex().findClosest(51.2492152, 9.4317166, EdgeFilter.ALL_EDGES);
            assertTrue(false);
        } catch (Exception ex)
        {
            assertEquals("You need to create a new LocationIndex instance as it is already closed", ex.getMessage());
        }
    }

    @Test
    public void testLoadOSMNoCH()
    {
<<<<<<< HEAD
        GraphHopper gh = new GraphHopper().setStoreOnFlush(true).
                setCHEnable(false).
=======
        GraphHopper gh = new GraphHopper().setInMemory(true).
                disableCHShortcuts().
>>>>>>> 6d8e7e70
                setEncodingManager(new EncodingManager("CAR")).
                setGraphHopperLocation(ghLoc).
                setOSMFile(testOsm);
        gh.importOrLoad();
        GHResponse ph = gh.route(new GHRequest(51.2492152, 9.4317166, 51.2, 9.4));
        assertTrue(ph.isFound());
        assertEquals(3, ph.getPoints().getSize());

        gh.close();
<<<<<<< HEAD
        gh = new GraphHopper().setStoreOnFlush(true).
                setCHEnable(false).
                setEncodingManager(new EncodingManager("CAR"));
=======
        gh = new GraphHopper().setInMemory(true).
                disableCHShortcuts();
>>>>>>> 6d8e7e70
        assertTrue(gh.load(ghLoc));
        ph = gh.route(new GHRequest(51.2492152, 9.4317166, 51.2, 9.4));
        assertTrue(ph.isFound());
        assertEquals(3, ph.getPoints().getSize());

        gh.close();
    }

    @Test
    public void testAllowMultipleReadingInstances()
    {
        GraphHopper instance1 = new GraphHopper().setStoreOnFlush(true).
                setEncodingManager(new EncodingManager("CAR")).
                setGraphHopperLocation(ghLoc).
                setOSMFile(testOsm);
        instance1.importOrLoad();

        GraphHopper instance2 = new GraphHopper().setStoreOnFlush(true).
                setEncodingManager(new EncodingManager("CAR")).
                setOSMFile(testOsm);
        instance2.load(ghLoc);

        GraphHopper instance3 = new GraphHopper().setStoreOnFlush(true).
                setEncodingManager(new EncodingManager("CAR")).
                setOSMFile(testOsm);
        instance3.load(ghLoc);

        instance1.close();
        instance2.close();
        instance3.close();
    }

    @Test
    public void testDoNotAllowWritingAndLoadingAtTheSameTime() throws Exception
    {
        final CountDownLatch latch1 = new CountDownLatch(1);
        final CountDownLatch latch2 = new CountDownLatch(1);
        final GraphHopper instance1 = new GraphHopper()
        {
            @Override
            protected DataReader importData() throws IOException
            {
                try
                {
                    latch2.countDown();
                    latch1.await(3, TimeUnit.SECONDS);
                } catch (InterruptedException ex)
                {
                }
                return super.importData();
            }
        }.setStoreOnFlush(true).
                setEncodingManager(new EncodingManager("CAR")).
                setGraphHopperLocation(ghLoc).
                setOSMFile(testOsm);
        final AtomicReference<Exception> ar = new AtomicReference<Exception>();
        Thread thread = new Thread()
        {
            @Override
            public void run()
            {
                try
                {
                    instance1.importOrLoad();
                } catch (Exception ex)
                {
                    ar.set(ex);
                }
            }
        };
        thread.start();

        GraphHopper instance2 = new GraphHopper().setStoreOnFlush(true).
                setEncodingManager(new EncodingManager("CAR")).
                setOSMFile(testOsm);
        try
        {
            // let thread reach the CountDownLatch
            latch2.await(3, TimeUnit.SECONDS);
            // now importOrLoad should have create a lock which this load call does not like
            instance2.load(ghLoc);
            assertTrue(false);
        } catch (RuntimeException ex)
        {
            assertNotNull(ex);
            assertTrue(ex.getMessage(), ex.getMessage().startsWith("To avoid reading partial data"));
        } finally
        {
            instance2.close();
            latch1.countDown();
            // make sure the import process wasn't interrupted and no other error happened
            thread.join();
        }

        if (ar.get() != null)
            assertNull(ar.get().getMessage(), ar.get());
        instance1.close();
    }

    @Test
    public void testPrepare()
    {
        instance = new GraphHopper().
                setStoreOnFlush(false).
                setEncodingManager(new EncodingManager("CAR")).
                setCHWeighting("shortest").
                setGraphHopperLocation(ghLoc).
                setOSMFile(testOsm);
        instance.importOrLoad();
        GHResponse ph = instance.route(new GHRequest(51.2492152, 9.4317166, 51.2, 9.4).setAlgorithm("dijkstrabi"));
        assertTrue(ph.isFound());
        assertEquals("(51.24921503475044,9.431716451757769), (52.0,9.0), (51.199999850988384,9.39999970197677)", ph.getPoints().toString());
        assertEquals(3, ph.getPoints().getSize());
    }

    @Test
    public void testSortedGraph_noCH()
    {
        instance = new GraphHopper().setStoreOnFlush(false).
                setSortGraph(true).
                setEncodingManager(new EncodingManager("CAR")).
                setCHEnable(false).
                setGraphHopperLocation(ghLoc).
                setOSMFile(testOsm);
        instance.importOrLoad();
        GHResponse ph = instance.route(new GHRequest(51.2492152, 9.4317166, 51.2, 9.4).setAlgorithm("dijkstrabi"));
        assertTrue(ph.isFound());
        assertEquals(3, ph.getPoints().getSize());
        assertEquals(new GHPoint(51.24921503475044, 9.431716451757769), ph.getPoints().toGHPoint(0));
        assertEquals(new GHPoint(52.0, 9.0), ph.getPoints().toGHPoint(1));
        assertEquals(new GHPoint(51.199999850988384, 9.39999970197677), ph.getPoints().toGHPoint(2));
    }

    @Test
    public void testFootAndCar()
    {
        // now all ways are imported
        instance = new GraphHopper().setStoreOnFlush(false).
                setEncodingManager(new EncodingManager("CAR,FOOT")).
                setCHEnable(false).
                setGraphHopperLocation(ghLoc).
                setOSMFile(testOsm3);
        instance.importOrLoad();

        assertEquals(5, instance.getGraph().getNodes());
        assertEquals(8, instance.getGraph().getAllEdges().getMaxId());

        // A to D
        GHResponse res = instance.route(new GHRequest(11.1, 50, 11.3, 51).setVehicle(EncodingManager.CAR));
        assertFalse(res.hasErrors());
        assertTrue(res.isFound());
        assertEquals(3, res.getPoints().getSize());
        // => found A and D
        assertEquals(50, res.getPoints().getLongitude(0), 1e-3);
        assertEquals(11.1, res.getPoints().getLatitude(0), 1e-3);
        assertEquals(51, res.getPoints().getLongitude(2), 1e-3);
        assertEquals(11.3, res.getPoints().getLatitude(2), 1e-3);

        // A to D not allowed for foot. But the location index will choose a node close to D accessible to FOOT        
        res = instance.route(new GHRequest(11.1, 50, 11.3, 51).setVehicle(EncodingManager.FOOT));
        assertTrue(res.isFound());
        assertEquals(2, res.getPoints().getSize());
        // => found a point on edge A-B        
        assertEquals(11.680, res.getPoints().getLatitude(1), 1e-3);
        assertEquals(50.644, res.getPoints().getLongitude(1), 1e-3);

        // A to E only for foot
        res = instance.route(new GHRequest(11.1, 50, 10, 51).setVehicle(EncodingManager.FOOT));
        assertTrue(res.isFound());
        assertEquals(3, res.getPoints().size());

        // A D E for car
        res = instance.route(new GHRequest(11.1, 50, 10, 51).setVehicle(EncodingManager.CAR));
        assertTrue(res.isFound());
        assertEquals(4, res.getPoints().getSize());
    }

    @Test
    public void testFailsForWrongConfig() throws IOException
    {
        instance = new GraphHopper().init(
                new CmdArgs().
                put("osmreader.osm", testOsm3).
                put("osmreader.dataaccess", "RAM").
                put("osmreader.acceptWay", "FOOT,CAR").
                put("prepare.chWeighting", "no")).
                setGraphHopperLocation(ghLoc);
        instance.importOrLoad();
        assertEquals(5, instance.getGraph().getNodes());
        instance.close();

        instance = new GraphHopper().init(
                new CmdArgs().
                put("osmreader.osm", testOsm3).
                put("osmreader.dataaccess", "RAM").
                put("osmreader.acceptWay", "FOOT").
                put("prepare.chWeighting", "no")).
                setOSMFile(testOsm3);
        try
        {
            instance.load(ghLoc);
            assertTrue(false);
        } catch (Exception ex)
        {
        }

        // different order should be ok
        instance = new GraphHopper().init(
                new CmdArgs().
                put("osmreader.osm", testOsm3).
                put("osmreader.dataaccess", "RAM").
                put("prepare.chWeighting", "no").
                put("osmreader.acceptWay", "CAR,FOOT")).
                setOSMFile(testOsm3);
        assertTrue(instance.load(ghLoc));
        assertEquals(5, instance.getGraph().getNodes());
    }

    @Test
    public void testNoNPE_ifLoadNotSuccessful()
    {
        // missing import of graph
        instance = new GraphHopper().
<<<<<<< HEAD
                setStoreOnFlush(true).
                setEncodingManager(new EncodingManager("CAR"));
=======
                setEncodingManager(new EncodingManager("CAR")).
                setInMemory(true);
>>>>>>> 6d8e7e70
        try
        {
            assertFalse(instance.load(ghLoc));
            instance.route(new GHRequest(10, 40, 12, 32));
            assertTrue(false);
        } catch (IllegalStateException ex)
        {
            assertEquals("Call load or importOrLoad before routing", ex.getMessage());
        }
    }

    @Test
    public void testFailsForMissingParameters() throws IOException
    {
        // missing load of graph
        instance = new GraphHopper();
        try
        {
            instance.setOSMFile(testOsm).importData();
            assertTrue(false);
        } catch (IllegalStateException ex)
        {
            assertEquals("Load graph before importing OSM data", ex.getMessage());
        }

        // missing graph location
        instance = new GraphHopper();
        try
        {
            instance.importOrLoad();
            assertTrue(false);
        } catch (IllegalStateException ex)
        {
            assertEquals("graphHopperLocation is not specified. call init before", ex.getMessage());
        }

        // missing OSM file to import
        instance = new GraphHopper().
<<<<<<< HEAD
                setStoreOnFlush(true).
                setEncodingManager(new EncodingManager("CAR")).
=======
                setEncodingManager(new EncodingManager("CAR")).
                setInMemory(true).
>>>>>>> 6d8e7e70
                setGraphHopperLocation(ghLoc);
        try
        {
            instance.importOrLoad();
            assertTrue(false);
        } catch (IllegalStateException ex)
        {
            assertEquals("Couldn't load from existing folder: " + ghLoc
                    + " but also cannot import from OSM file as it wasn't specified!", ex.getMessage());
        }

        // missing encoding manager          
        instance = new GraphHopper().
                setStoreOnFlush(true).
                setGraphHopperLocation(ghLoc).
                setOSMFile(testOsm3);
        try
        {
            instance.importOrLoad();
            assertTrue(false);
        } catch (IllegalStateException ex)
        {
            assertTrue(ex.getMessage(), ex.getMessage().startsWith("Cannot load properties to fetch EncodingManager"));
        }

        // Import is possible even if no storeOnFlush is specified BUT here we miss the OSM file
        instance = new GraphHopper().
<<<<<<< HEAD
                setStoreOnFlush(false).
=======
                setInMemory(false).
>>>>>>> 6d8e7e70
                setEncodingManager(new EncodingManager("CAR")).
                setGraphHopperLocation(ghLoc);
        try
        {
            instance.importOrLoad();
            assertTrue(false);
        } catch (Exception ex)
        {
            assertEquals("Couldn't load from existing folder: " + ghLoc
                    + " but also cannot import from OSM file as it wasn't specified!", ex.getMessage());
        }
    }

    @Test
    public void testFootOnly()
    {
        // now only footable ways are imported => no A D C and B D E => the other both ways have pillar nodes!
        instance = new GraphHopper().setStoreOnFlush(false).
                setEncodingManager(new EncodingManager("FOOT")).
                setGraphHopperLocation(ghLoc).
                setOSMFile(testOsm3);
        instance.importOrLoad();

        assertEquals(2, instance.getGraph().getNodes());
        assertEquals(2, instance.getGraph().getAllEdges().getMaxId());

        // A to E only for foot
        GHResponse res = instance.route(new GHRequest(11.1, 50, 11.2, 52).setVehicle(EncodingManager.FOOT));
        assertTrue(res.isFound());
        assertEquals(3, res.getPoints().getSize());
    }

    @Test
    public void testPrepareOnly()
    {
        instance = new GraphHopper().setStoreOnFlush(true).
                setCHWeighting("shortest").
                setEncodingManager(new EncodingManager("FOOT")).
                setDoPrepare(false).
                setGraphHopperLocation(ghLoc).
                setOSMFile(testOsm3);
        instance.importOrLoad();
        instance.close();

        instance = new GraphHopper().setStoreOnFlush(true).
                setCHWeighting("shortest").
                setGraphHopperLocation(ghLoc).
                setOSMFile(testOsm3);

        // wrong encoding manager
        instance.setEncodingManager(new EncodingManager("CAR"));
        try
        {
            instance.load(ghLoc);
            assertTrue(false);
        } catch (IllegalStateException ex)
        {
            assertTrue(ex.getMessage(), ex.getMessage().startsWith("Encoding does not match:"));
        }

        // use the encoding manager from the graph
        instance = new GraphHopper().setStoreOnFlush(true).
                setEncodingManager(new EncodingManager("FOOT")).
                setCHWeighting("shortest").
                setGraphHopperLocation(ghLoc).
                setOSMFile(testOsm3);
        instance.load(ghLoc);
    }

    @Test
    public void testVia()
    {
<<<<<<< HEAD
        instance = new GraphHopper().setStoreOnFlush(true).
                init(new CmdArgs().
                        put("osmreader.osm", testOsm3).
                        put("prepare.minNetworkSize", "1").
                        put("graph.flagEncoders", "CAR")).
=======
        instance = new GraphHopper().setInMemory(true).
                init(
                        new CmdArgs().
                        put("prepare.minNetworkSize", "1").
                        put("osmreader.acceptWay", "CAR").
                        put("osmreader.osm", testOsm3)).
>>>>>>> 6d8e7e70
                setGraphHopperLocation(ghLoc);
        instance.importOrLoad();

        // A -> B -> C
        GHPoint first = new GHPoint(11.1, 50);
        GHPoint second = new GHPoint(12, 51);
        GHPoint third = new GHPoint(11.2, 51.9);
        GHResponse rsp12 = instance.route(new GHRequest().addPoint(first).addPoint(second));
        assertTrue("should find 1->2", rsp12.isFound());
        assertEquals(147931.5, rsp12.getDistance(), .1);
        GHResponse rsp23 = instance.route(new GHRequest().addPoint(second).addPoint(third));
        assertTrue("should find 2->3", rsp23.isFound());
        assertEquals(176608.9, rsp23.getDistance(), .1);

        GHResponse rsp = instance.route(new GHRequest().addPoint(first).addPoint(second).addPoint(third));

        assertFalse(rsp.hasErrors());
        assertTrue("should find 1->2->3", rsp.isFound());
        assertEquals(rsp12.getDistance() + rsp23.getDistance(), rsp.getDistance(), 1e-6);
        assertEquals(5, rsp.getPoints().getSize());
        assertEquals(5, rsp.getInstructions().size());
        assertEquals(Instruction.REACHED_VIA, rsp.getInstructions().get(1).getSign());
    }
}<|MERGE_RESOLUTION|>--- conflicted
+++ resolved
@@ -62,42 +62,28 @@
 
     @Test
     public void testLoadOSM()
-<<<<<<< HEAD
     {
         GraphHopper closableInstance = new GraphHopper().setStoreOnFlush(true).
-=======
-    {        
-        GraphHopper gh = new GraphHopper().setInMemory(true).
->>>>>>> 6d8e7e70
-                setEncodingManager(new EncodingManager("CAR")).
-                setGraphHopperLocation(ghLoc).
-                setOSMFile(testOsm);
-        gh.importOrLoad();
-        GHResponse ph = gh.route(new GHRequest(51.2492152, 9.4317166, 51.2, 9.4));
+                setEncodingManager(new EncodingManager("CAR")).
+                setGraphHopperLocation(ghLoc).
+                setOSMFile(testOsm);
+        closableInstance.importOrLoad();
+        GHResponse ph = closableInstance.route(new GHRequest(51.2492152, 9.4317166, 51.2, 9.4));
         assertTrue(ph.isFound());
         assertEquals(3, ph.getPoints().getSize());
 
-<<<<<<< HEAD
         closableInstance.close();
         closableInstance = new GraphHopper().setStoreOnFlush(true).
                 setEncodingManager(new EncodingManager("CAR"));
         assertTrue(closableInstance.load(ghLoc));
         ph = closableInstance.route(new GHRequest(51.2492152, 9.4317166, 51.2, 9.4));
-=======
-        gh.close();
-     
-        // Test for Android where no EncodingManager can be specified (as it does not know the vehicles, elevation and turn properties)
-        gh = new GraphHopper().setInMemory(true);
-        assertTrue(gh.load(ghLoc));
-        ph = gh.route(new GHRequest(51.2492152, 9.4317166, 51.2, 9.4));
->>>>>>> 6d8e7e70
         assertTrue(ph.isFound());
         assertEquals(3, ph.getPoints().getSize());
 
-        gh.close();
-        try
-        {
-            ph = gh.route(new GHRequest(51.2492152, 9.4317166, 51.2, 9.4));
+        closableInstance.close();
+        try
+        {
+            ph = closableInstance.route(new GHRequest(51.2492152, 9.4317166, 51.2, 9.4));
             assertTrue(false);
         } catch (Exception ex)
         {
@@ -106,7 +92,7 @@
 
         try
         {
-            QueryResult qr = gh.getLocationIndex().findClosest(51.2492152, 9.4317166, EdgeFilter.ALL_EDGES);
+            QueryResult qr = closableInstance.getLocationIndex().findClosest(51.2492152, 9.4317166, EdgeFilter.ALL_EDGES);
             assertTrue(false);
         } catch (Exception ex)
         {
@@ -117,13 +103,8 @@
     @Test
     public void testLoadOSMNoCH()
     {
-<<<<<<< HEAD
         GraphHopper gh = new GraphHopper().setStoreOnFlush(true).
                 setCHEnable(false).
-=======
-        GraphHopper gh = new GraphHopper().setInMemory(true).
-                disableCHShortcuts().
->>>>>>> 6d8e7e70
                 setEncodingManager(new EncodingManager("CAR")).
                 setGraphHopperLocation(ghLoc).
                 setOSMFile(testOsm);
@@ -133,14 +114,9 @@
         assertEquals(3, ph.getPoints().getSize());
 
         gh.close();
-<<<<<<< HEAD
         gh = new GraphHopper().setStoreOnFlush(true).
                 setCHEnable(false).
                 setEncodingManager(new EncodingManager("CAR"));
-=======
-        gh = new GraphHopper().setInMemory(true).
-                disableCHShortcuts();
->>>>>>> 6d8e7e70
         assertTrue(gh.load(ghLoc));
         ph = gh.route(new GHRequest(51.2492152, 9.4317166, 51.2, 9.4));
         assertTrue(ph.isFound());
@@ -364,13 +340,8 @@
     {
         // missing import of graph
         instance = new GraphHopper().
-<<<<<<< HEAD
                 setStoreOnFlush(true).
                 setEncodingManager(new EncodingManager("CAR"));
-=======
-                setEncodingManager(new EncodingManager("CAR")).
-                setInMemory(true);
->>>>>>> 6d8e7e70
         try
         {
             assertFalse(instance.load(ghLoc));
@@ -409,13 +380,8 @@
 
         // missing OSM file to import
         instance = new GraphHopper().
-<<<<<<< HEAD
                 setStoreOnFlush(true).
                 setEncodingManager(new EncodingManager("CAR")).
-=======
-                setEncodingManager(new EncodingManager("CAR")).
-                setInMemory(true).
->>>>>>> 6d8e7e70
                 setGraphHopperLocation(ghLoc);
         try
         {
@@ -443,11 +409,7 @@
 
         // Import is possible even if no storeOnFlush is specified BUT here we miss the OSM file
         instance = new GraphHopper().
-<<<<<<< HEAD
                 setStoreOnFlush(false).
-=======
-                setInMemory(false).
->>>>>>> 6d8e7e70
                 setEncodingManager(new EncodingManager("CAR")).
                 setGraphHopperLocation(ghLoc);
         try
@@ -520,20 +482,11 @@
     @Test
     public void testVia()
     {
-<<<<<<< HEAD
         instance = new GraphHopper().setStoreOnFlush(true).
                 init(new CmdArgs().
                         put("osmreader.osm", testOsm3).
                         put("prepare.minNetworkSize", "1").
-                        put("graph.flagEncoders", "CAR")).
-=======
-        instance = new GraphHopper().setInMemory(true).
-                init(
-                        new CmdArgs().
-                        put("prepare.minNetworkSize", "1").
-                        put("osmreader.acceptWay", "CAR").
-                        put("osmreader.osm", testOsm3)).
->>>>>>> 6d8e7e70
+                        put("graph.acceptWay", "CAR")).
                 setGraphHopperLocation(ghLoc);
         instance.importOrLoad();
 
