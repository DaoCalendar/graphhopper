--- conflicted
+++ resolved
@@ -59,15 +59,9 @@
         if (tMode.isEdgeBased())
             addStr = "turn|";
 
-<<<<<<< HEAD
-        FlagEncoder encoder = hopper.getEncodingManager().getEncoder(hints.getVehicle());
-        TurnCostProvider turnCostProvider = tMode.isEdgeBased() ? new DefaultTurnCostProvider(encoder, ghStorage.getTurnCostStorage()) : NO_TURN_COST_PROVIDER;
-        Weighting weighting = hopper.createWeighting(hints, encoder, turnCostProvider, null);
-=======
         ProfileConfig profile = new ProfileConfig("profile").setVehicle(hints.getVehicle()).setWeighting(hints.getWeighting()).setTurnCosts(tMode.isEdgeBased());
-        Weighting weighting = hopper.createWeighting(profile, hints);
+        Weighting weighting = hopper.createWeighting(profile, hints, null);
 
->>>>>>> 1fff78aa
         HintsMap defaultHints = new HintsMap().put(Parameters.CH.DISABLE, true).put(Parameters.Landmark.DISABLE, true)
                 .setVehicle(hints.getVehicle()).setWeighting(hints.getWeighting());
 
