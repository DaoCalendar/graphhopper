--- conflicted
+++ resolved
@@ -43,12 +43,7 @@
 
     @Before
     public void init() {
-<<<<<<< HEAD
-        encoder = new CarFlagEncoder(true, 5, 5, 10);
-=======
-        // use motorcycle to be able to set different fwd/bwd speeds
-        encoder = new MotorcycleFlagEncoder(5, 5, 10, true);
->>>>>>> a32d9c37
+        encoder = new CarFlagEncoder(true, 5, 5, 10, true);
         encodingManager = EncodingManager.create(encoder);
         graph = new GraphBuilder(encodingManager)
                 .setCHProfileStrings("car|fastest|" + (edgeBased ? "edge" : "node"))
