--- conflicted
+++ resolved
@@ -62,17 +62,8 @@
         fromMap = HashMultimap.create();
     }
 
-<<<<<<< HEAD
-    @Override
-    public Path calcPath(int from, int to, int earliestDepartureTime) {
-        throw new UnsupportedOperationException();
-    }
-
     List<Path> calcPaths(int from, Set<Integer> to, long startTime, long rangeQueryEndTime) {
         this.rangeQueryEndTime = rangeQueryEndTime;
-=======
-    List<Path> calcPaths(int from, Set<Integer> to, long startTime) {
->>>>>>> 11dc1ef6
         Set<SPTEntry> targetLabels = new HashSet<>();
         SPTEntry label = new SPTEntry(EdgeIterator.NO_EDGE, from, startTime, 0, Long.MAX_VALUE);
         fromMap.put(from, label);
